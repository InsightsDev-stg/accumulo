--- conflicted
+++ resolved
@@ -40,13 +40,8 @@
     } else {
       auth = WalkingSecurity.get(state).getTabCredentials();
     }
-<<<<<<< HEAD
-    Connector conn = state.getInstance().getConnector(auth.getPrincipal(), auth.getToken());
+    Connector conn = state.getInstance().getConnector(auth);
     
-=======
-    Connector conn = state.getInstance().getConnector(auth);
-        
->>>>>>> 106f1df0
     boolean hasPerm;
     boolean targetExists;
     if (target.equals("table")) {
