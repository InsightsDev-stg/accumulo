/*
 * Licensed to the Apache Software Foundation (ASF) under one or more
 * contributor license agreements.  See the NOTICE file distributed with
 * this work for additional information regarding copyright ownership.
 * The ASF licenses this file to You under the Apache License, Version 2.0
 * (the "License"); you may not use this file except in compliance with
 * the License.  You may obtain a copy of the License at
 *
 *     http://www.apache.org/licenses/LICENSE-2.0
 *
 * Unless required by applicable law or agreed to in writing, software
 * distributed under the License is distributed on an "AS IS" BASIS,
 * WITHOUT WARRANTIES OR CONDITIONS OF ANY KIND, either express or implied.
 * See the License for the specific language governing permissions and
 * limitations under the License.
 */
package org.apache.accumulo.test.randomwalk.multitable;

import java.util.ArrayList;
import java.util.Properties;
import java.util.TreeSet;

import org.apache.accumulo.core.client.Connector;
import org.apache.accumulo.core.client.TableExistsException;
import org.apache.accumulo.core.client.impl.Tables;
import org.apache.accumulo.test.randomwalk.Environment;
import org.apache.accumulo.test.randomwalk.State;
import org.apache.accumulo.test.randomwalk.Test;
import org.apache.hadoop.io.Text;

public class CreateTable extends Test {

  private final TreeSet<Text> splits;

  public CreateTable() {
    splits = new TreeSet<Text>();
    for (int i = 1; i < 10; i++) {
      splits.add(new Text(Integer.toString(i)));
    }
  }

  @Override
<<<<<<< HEAD
  public void visit(State state, Environment env, Properties props) throws Exception {
    Connector conn = env.getConnector();
    
=======
  public void visit(State state, Properties props) throws Exception {
    Connector conn = state.getConnector();

>>>>>>> 41fc5fbc
    int nextId = ((Integer) state.get("nextId")).intValue();
    String tableName = String.format("%s_%d", state.getString("tableNamePrefix"), nextId);
    try {
      conn.tableOperations().create(tableName);
<<<<<<< HEAD
      String tableId = Tables.getNameToIdMap(env.getInstance()).get(tableName);
=======
      // Add some splits to make the server's life easier
      conn.tableOperations().addSplits(tableName, splits);
      String tableId = Tables.getNameToIdMap(state.getInstance()).get(tableName);
>>>>>>> 41fc5fbc
      log.debug("created " + tableName + " (id:" + tableId + ")");
      @SuppressWarnings("unchecked")
      ArrayList<String> tables = (ArrayList<String>) state.get("tableList");
      tables.add(tableName);
    } catch (TableExistsException e) {
      log.warn("Failed to create " + tableName + " as it already exists");
    }

    nextId++;
    state.set("nextId", Integer.valueOf(nextId));
  }
}<|MERGE_RESOLUTION|>--- conflicted
+++ resolved
@@ -40,26 +40,16 @@
   }
 
   @Override
-<<<<<<< HEAD
   public void visit(State state, Environment env, Properties props) throws Exception {
     Connector conn = env.getConnector();
-    
-=======
-  public void visit(State state, Properties props) throws Exception {
-    Connector conn = state.getConnector();
 
->>>>>>> 41fc5fbc
     int nextId = ((Integer) state.get("nextId")).intValue();
     String tableName = String.format("%s_%d", state.getString("tableNamePrefix"), nextId);
     try {
       conn.tableOperations().create(tableName);
-<<<<<<< HEAD
-      String tableId = Tables.getNameToIdMap(env.getInstance()).get(tableName);
-=======
       // Add some splits to make the server's life easier
       conn.tableOperations().addSplits(tableName, splits);
-      String tableId = Tables.getNameToIdMap(state.getInstance()).get(tableName);
->>>>>>> 41fc5fbc
+      String tableId = Tables.getNameToIdMap(env.getInstance()).get(tableName);
       log.debug("created " + tableName + " (id:" + tableId + ")");
       @SuppressWarnings("unchecked")
       ArrayList<String> tables = (ArrayList<String>) state.get("tableList");
