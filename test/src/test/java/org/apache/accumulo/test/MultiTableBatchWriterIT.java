/*
 * Licensed to the Apache Software Foundation (ASF) under one or more
 * contributor license agreements.  See the NOTICE file distributed with
 * this work for additional information regarding copyright ownership.
 * The ASF licenses this file to You under the Apache License, Version 2.0
 * (the "License"); you may not use this file except in compliance with
 * the License.  You may obtain a copy of the License at
 *
 *     http://www.apache.org/licenses/LICENSE-2.0
 *
 * Unless required by applicable law or agreed to in writing, software
 * distributed under the License is distributed on an "AS IS" BASIS,
 * WITHOUT WARRANTIES OR CONDITIONS OF ANY KIND, either express or implied.
 * See the License for the specific language governing permissions and
 * limitations under the License.
 */
package org.apache.accumulo.test;

import java.io.FileNotFoundException;
import java.util.Arrays;
import java.util.HashMap;
import java.util.Map;
import java.util.Map.Entry;
import java.util.concurrent.TimeUnit;

import org.apache.accumulo.core.client.AccumuloException;
import org.apache.accumulo.core.client.AccumuloSecurityException;
import org.apache.accumulo.core.client.BatchWriter;
import org.apache.accumulo.core.client.BatchWriterConfig;
import org.apache.accumulo.core.client.Connector;
import org.apache.accumulo.core.client.MultiTableBatchWriter;
import org.apache.accumulo.core.client.MutationsRejectedException;
import org.apache.accumulo.core.client.Scanner;
import org.apache.accumulo.core.client.TableNotFoundException;
import org.apache.accumulo.core.client.TableOfflineException;
import org.apache.accumulo.core.client.admin.TableOperations;
import org.apache.accumulo.core.client.impl.ClientContext;
import org.apache.accumulo.core.client.impl.MultiTableBatchWriterImpl;
import org.apache.accumulo.core.data.Key;
import org.apache.accumulo.core.data.Mutation;
import org.apache.accumulo.core.data.Range;
import org.apache.accumulo.core.data.Value;
import org.apache.accumulo.core.security.Authorizations;
import org.apache.accumulo.core.security.Credentials;
<<<<<<< HEAD
import org.apache.accumulo.harness.AccumuloClusterIT;
=======
import org.apache.accumulo.test.functional.SimpleMacIT;
import org.apache.commons.configuration.ConfigurationException;
>>>>>>> 42c25faa
import org.junit.Assert;
import org.junit.Before;
import org.junit.Test;

import com.google.common.collect.Maps;

public class MultiTableBatchWriterIT extends AccumuloClusterIT {

  private Connector connector;
  private MultiTableBatchWriter mtbw;

  @Override
  public int defaultTimeoutSeconds() {
    return 5 * 60;
  }

  @Before
  public void setUpArgs() throws AccumuloException, AccumuloSecurityException {
    connector = getConnector();
    mtbw = getMultiTableBatchWriter(60);
  }

  public MultiTableBatchWriter getMultiTableBatchWriter(long cacheTimeoutInSeconds) {
<<<<<<< HEAD
    return new MultiTableBatchWriterImpl(connector.getInstance(), new Credentials("root", getToken()),
        new BatchWriterConfig(), cacheTimeoutInSeconds, TimeUnit.SECONDS);
=======
    try {
      ClientContext context = new ClientContext(connector.getInstance(), new Credentials("root", new PasswordToken(ROOT_PASSWORD)), getClientConfig());
      return new MultiTableBatchWriterImpl(context, new BatchWriterConfig(), cacheTimeoutInSeconds, TimeUnit.SECONDS);
    } catch (FileNotFoundException | ConfigurationException e) {
      Assert.fail(e.getMessage());
      return null;
    }
>>>>>>> 42c25faa
  }

  @Test
  public void testTableRenameDataValidation() throws Exception {

    try {
      final String[] names = getUniqueNames(2);
      final String table1 = names[0], table2 = names[1];

      TableOperations tops = connector.tableOperations();
      tops.create(table1);

      BatchWriter bw1 = mtbw.getBatchWriter(table1);

      Mutation m1 = new Mutation("foo");
      m1.put("col1", "", "val1");

      bw1.addMutation(m1);

      tops.rename(table1, table2);
      tops.create(table1);

      BatchWriter bw2 = mtbw.getBatchWriter(table1);

      Mutation m2 = new Mutation("bar");
      m2.put("col1", "", "val1");

      bw1.addMutation(m2);
      bw2.addMutation(m2);

      mtbw.close();

      Map<Entry<String,String>,String> table1Expectations = new HashMap<Entry<String,String>,String>();
      table1Expectations.put(Maps.immutableEntry("bar", "col1"), "val1");

      Map<Entry<String,String>,String> table2Expectations = new HashMap<Entry<String,String>,String>();
      table2Expectations.put(Maps.immutableEntry("foo", "col1"), "val1");
      table2Expectations.put(Maps.immutableEntry("bar", "col1"), "val1");

      Scanner s = connector.createScanner(table1, new Authorizations());
      s.setRange(new Range());
      Map<Entry<String,String>,String> actual = new HashMap<Entry<String,String>,String>();
      for (Entry<Key,Value> entry : s) {
        actual.put(Maps.immutableEntry(entry.getKey().getRow().toString(), entry.getKey().getColumnFamily().toString()), entry.getValue().toString());
      }

      Assert.assertEquals("Differing results for " + table1, table1Expectations, actual);

      s = connector.createScanner(table2, new Authorizations());
      s.setRange(new Range());
      actual = new HashMap<Entry<String,String>,String>();
      for (Entry<Key,Value> entry : s) {
        actual.put(Maps.immutableEntry(entry.getKey().getRow().toString(), entry.getKey().getColumnFamily().toString()), entry.getValue().toString());
      }

      Assert.assertEquals("Differing results for " + table2, table2Expectations, actual);

    } finally {
      if (null != mtbw) {
        mtbw.close();
      }
    }
  }

  @Test
  public void testTableRenameSameWriters() throws Exception {

    try {
      final String[] names = getUniqueNames(4);
      final String table1 = names[0], table2 = names[1];
      final String newTable1 = names[2], newTable2 = names[3];

      TableOperations tops = connector.tableOperations();
      tops.create(table1);
      tops.create(table2);

      BatchWriter bw1 = mtbw.getBatchWriter(table1), bw2 = mtbw.getBatchWriter(table2);

      Mutation m1 = new Mutation("foo");
      m1.put("col1", "", "val1");
      m1.put("col2", "", "val2");

      bw1.addMutation(m1);
      bw2.addMutation(m1);

      tops.rename(table1, newTable1);
      tops.rename(table2, newTable2);

      Mutation m2 = new Mutation("bar");
      m2.put("col1", "", "val1");
      m2.put("col2", "", "val2");

      bw1.addMutation(m2);
      bw2.addMutation(m2);

      mtbw.close();

      Map<Entry<String,String>,String> expectations = new HashMap<Entry<String,String>,String>();
      expectations.put(Maps.immutableEntry("foo", "col1"), "val1");
      expectations.put(Maps.immutableEntry("foo", "col2"), "val2");
      expectations.put(Maps.immutableEntry("bar", "col1"), "val1");
      expectations.put(Maps.immutableEntry("bar", "col2"), "val2");

      for (String table : Arrays.asList(newTable1, newTable2)) {
        Scanner s = connector.createScanner(table, new Authorizations());
        s.setRange(new Range());
        Map<Entry<String,String>,String> actual = new HashMap<Entry<String,String>,String>();
        for (Entry<Key,Value> entry : s) {
          actual.put(Maps.immutableEntry(entry.getKey().getRow().toString(), entry.getKey().getColumnFamily().toString()), entry.getValue().toString());
        }

        Assert.assertEquals("Differing results for " + table, expectations, actual);
      }
    } finally {
      if (null != mtbw) {
        mtbw.close();
      }
    }
  }

  @Test
  public void testTableRenameNewWriters() throws Exception {

    try {
      final String[] names = getUniqueNames(4);
      final String table1 = names[0], table2 = names[1];
      final String newTable1 = names[2], newTable2 = names[3];

      TableOperations tops = connector.tableOperations();
      tops.create(table1);
      tops.create(table2);

      BatchWriter bw1 = mtbw.getBatchWriter(table1), bw2 = mtbw.getBatchWriter(table2);

      Mutation m1 = new Mutation("foo");
      m1.put("col1", "", "val1");
      m1.put("col2", "", "val2");

      bw1.addMutation(m1);
      bw2.addMutation(m1);

      tops.rename(table1, newTable1);

      // MTBW is still caching this name to the correct table, but we should invalidate its cache
      // after seeing the rename
      try {
        bw1 = mtbw.getBatchWriter(table1);
        Assert.fail("Should not be able to find this table");
      } catch (TableNotFoundException e) {
        // pass
      }

      tops.rename(table2, newTable2);

      try {
        bw2 = mtbw.getBatchWriter(table2);
        Assert.fail("Should not be able to find this table");
      } catch (TableNotFoundException e) {
        // pass
      }

      bw1 = mtbw.getBatchWriter(newTable1);
      bw2 = mtbw.getBatchWriter(newTable2);

      Mutation m2 = new Mutation("bar");
      m2.put("col1", "", "val1");
      m2.put("col2", "", "val2");

      bw1.addMutation(m2);
      bw2.addMutation(m2);

      mtbw.close();

      Map<Entry<String,String>,String> expectations = new HashMap<Entry<String,String>,String>();
      expectations.put(Maps.immutableEntry("foo", "col1"), "val1");
      expectations.put(Maps.immutableEntry("foo", "col2"), "val2");
      expectations.put(Maps.immutableEntry("bar", "col1"), "val1");
      expectations.put(Maps.immutableEntry("bar", "col2"), "val2");

      for (String table : Arrays.asList(newTable1, newTable2)) {
        Scanner s = connector.createScanner(table, new Authorizations());
        s.setRange(new Range());
        Map<Entry<String,String>,String> actual = new HashMap<Entry<String,String>,String>();
        for (Entry<Key,Value> entry : s) {
          actual.put(Maps.immutableEntry(entry.getKey().getRow().toString(), entry.getKey().getColumnFamily().toString()), entry.getValue().toString());
        }

        Assert.assertEquals("Differing results for " + table, expectations, actual);
      }
    } finally {
      if (null != mtbw) {
        mtbw.close();
      }
    }
  }

  @Test
  public void testTableRenameNewWritersNoCaching() throws Exception {
    mtbw = getMultiTableBatchWriter(0);

    try {
      final String[] names = getUniqueNames(4);
      final String table1 = names[0], table2 = names[1];
      final String newTable1 = names[2], newTable2 = names[3];

      TableOperations tops = connector.tableOperations();
      tops.create(table1);
      tops.create(table2);

      BatchWriter bw1 = mtbw.getBatchWriter(table1), bw2 = mtbw.getBatchWriter(table2);

      Mutation m1 = new Mutation("foo");
      m1.put("col1", "", "val1");
      m1.put("col2", "", "val2");

      bw1.addMutation(m1);
      bw2.addMutation(m1);

      tops.rename(table1, newTable1);
      tops.rename(table2, newTable2);

      try {
        bw1 = mtbw.getBatchWriter(table1);
        Assert.fail("Should not have gotten batchwriter for " + table1);
      } catch (TableNotFoundException e) {
        // Pass
      }

      try {
        bw2 = mtbw.getBatchWriter(table2);
      } catch (TableNotFoundException e) {
        // Pass
      }
    } finally {
      if (null != mtbw) {
        mtbw.close();
      }
    }
  }

  @Test
  public void testTableDelete() throws Exception {
    boolean mutationsRejected = false;

    try {
      final String[] names = getUniqueNames(2);
      final String table1 = names[0], table2 = names[1];

      TableOperations tops = connector.tableOperations();
      tops.create(table1);
      tops.create(table2);

      BatchWriter bw1 = mtbw.getBatchWriter(table1), bw2 = mtbw.getBatchWriter(table2);

      Mutation m1 = new Mutation("foo");
      m1.put("col1", "", "val1");
      m1.put("col2", "", "val2");

      bw1.addMutation(m1);
      bw2.addMutation(m1);

      tops.delete(table1);
      tops.delete(table2);

      Mutation m2 = new Mutation("bar");
      m2.put("col1", "", "val1");
      m2.put("col2", "", "val2");

      try {
        bw1.addMutation(m2);
        bw2.addMutation(m2);
      } catch (MutationsRejectedException e) {
        // Pass - Mutations might flush immediately
        mutationsRejected = true;
      }

    } finally {
      if (null != mtbw) {
        try {
          // Mutations might have flushed before the table offline occurred
          mtbw.close();
        } catch (MutationsRejectedException e) {
          // Pass
          mutationsRejected = true;
        }
      }
    }

    Assert.assertTrue("Expected mutations to be rejected.", mutationsRejected);
  }

  @Test
  public void testOfflineTable() throws Exception {
    boolean mutationsRejected = false;

    try {
      final String[] names = getUniqueNames(2);
      final String table1 = names[0], table2 = names[1];

      TableOperations tops = connector.tableOperations();
      tops.create(table1);
      tops.create(table2);

      BatchWriter bw1 = mtbw.getBatchWriter(table1), bw2 = mtbw.getBatchWriter(table2);

      Mutation m1 = new Mutation("foo");
      m1.put("col1", "", "val1");
      m1.put("col2", "", "val2");

      bw1.addMutation(m1);
      bw2.addMutation(m1);

      tops.offline(table1, true);
      tops.offline(table2, true);

      Mutation m2 = new Mutation("bar");
      m2.put("col1", "", "val1");
      m2.put("col2", "", "val2");

      try {
        bw1.addMutation(m2);
        bw2.addMutation(m2);
      } catch (MutationsRejectedException e) {
        // Pass -- Mutations might flush immediately and fail because of offline table
        mutationsRejected = true;
      }
    } finally {
      if (null != mtbw) {
        try {
          mtbw.close();
        } catch (MutationsRejectedException e) {
          // Pass
          mutationsRejected = true;
        }
      }
    }

    Assert.assertTrue("Expected mutations to be rejected.", mutationsRejected);
  }

  @Test
  public void testOfflineTableWithCache() throws Exception {
    boolean mutationsRejected = false;

    try {
      final String[] names = getUniqueNames(2);
      final String table1 = names[0], table2 = names[1];

      TableOperations tops = connector.tableOperations();
      tops.create(table1);
      tops.create(table2);

      BatchWriter bw1 = mtbw.getBatchWriter(table1), bw2 = mtbw.getBatchWriter(table2);

      Mutation m1 = new Mutation("foo");
      m1.put("col1", "", "val1");
      m1.put("col2", "", "val2");

      bw1.addMutation(m1);
      bw2.addMutation(m1);

      tops.offline(table1);

      try {
        bw1 = mtbw.getBatchWriter(table1);
      } catch (TableOfflineException e) {
        // pass
        mutationsRejected = true;
      }

      tops.offline(table2);

      try {
        bw2 = mtbw.getBatchWriter(table2);
      } catch (TableOfflineException e) {
        // pass
        mutationsRejected = true;
      }
    } finally {
      if (null != mtbw) {
        try {
          // Mutations might have flushed before the table offline occurred
          mtbw.close();
        } catch (MutationsRejectedException e) {
          // Pass
          mutationsRejected = true;
        }
      }
    }

    Assert.assertTrue("Expected mutations to be rejected.", mutationsRejected);
  }

  @Test
  public void testOfflineTableWithoutCache() throws Exception {
    mtbw = getMultiTableBatchWriter(0);
    boolean mutationsRejected = false;

    try {
      final String[] names = getUniqueNames(2);
      final String table1 = names[0], table2 = names[1];

      TableOperations tops = connector.tableOperations();
      tops.create(table1);
      tops.create(table2);

      BatchWriter bw1 = mtbw.getBatchWriter(table1), bw2 = mtbw.getBatchWriter(table2);

      Mutation m1 = new Mutation("foo");
      m1.put("col1", "", "val1");
      m1.put("col2", "", "val2");

      bw1.addMutation(m1);
      bw2.addMutation(m1);

      // Mutations might or might not flush before tables goes offline
      tops.offline(table1);
      tops.offline(table2);

      try {
        bw1 = mtbw.getBatchWriter(table1);
        Assert.fail(table1 + " should be offline");
      } catch (TableOfflineException e) {
        // pass
        mutationsRejected = true;
      }

      try {
        bw2 = mtbw.getBatchWriter(table2);
        Assert.fail(table1 + " should be offline");
      } catch (TableOfflineException e) {
        // pass
        mutationsRejected = true;
      }
    } finally {
      if (null != mtbw) {
        try {
          // Mutations might have flushed before the table offline occurred
          mtbw.close();
        } catch (MutationsRejectedException e) {
          // Pass
          mutationsRejected = true;
        }
      }
    }

    Assert.assertTrue("Expected mutations to be rejected.", mutationsRejected);
  }
}<|MERGE_RESOLUTION|>--- conflicted
+++ resolved
@@ -42,12 +42,8 @@
 import org.apache.accumulo.core.data.Value;
 import org.apache.accumulo.core.security.Authorizations;
 import org.apache.accumulo.core.security.Credentials;
-<<<<<<< HEAD
 import org.apache.accumulo.harness.AccumuloClusterIT;
-=======
-import org.apache.accumulo.test.functional.SimpleMacIT;
 import org.apache.commons.configuration.ConfigurationException;
->>>>>>> 42c25faa
 import org.junit.Assert;
 import org.junit.Before;
 import org.junit.Test;
@@ -71,18 +67,8 @@
   }
 
   public MultiTableBatchWriter getMultiTableBatchWriter(long cacheTimeoutInSeconds) {
-<<<<<<< HEAD
-    return new MultiTableBatchWriterImpl(connector.getInstance(), new Credentials("root", getToken()),
-        new BatchWriterConfig(), cacheTimeoutInSeconds, TimeUnit.SECONDS);
-=======
-    try {
-      ClientContext context = new ClientContext(connector.getInstance(), new Credentials("root", new PasswordToken(ROOT_PASSWORD)), getClientConfig());
-      return new MultiTableBatchWriterImpl(context, new BatchWriterConfig(), cacheTimeoutInSeconds, TimeUnit.SECONDS);
-    } catch (FileNotFoundException | ConfigurationException e) {
-      Assert.fail(e.getMessage());
-      return null;
-    }
->>>>>>> 42c25faa
+    ClientContext context = new ClientContext(connector.getInstance(), new Credentials(getPrincipal(), getToken()), getCluster().getClientConfig());
+    return new MultiTableBatchWriterImpl(context, new BatchWriterConfig(), cacheTimeoutInSeconds, TimeUnit.SECONDS);
   }
 
   @Test
