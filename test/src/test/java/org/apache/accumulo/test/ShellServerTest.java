--- conflicted
+++ resolved
@@ -244,11 +244,7 @@
     output.clear();
     shell.execCommand("du -h", false, false);
     String o = output.get();
-<<<<<<< HEAD
-    assertTrue(o.matches(".*26[0-9]\\s\\[t\\]\\n"));  // for some reason, there's 1-2 bytes of fluctuation
-=======
-    assertTrue(o.matches(".*26[0-9]B\\s\\[t\\]\\n")); // for some reason, there's 1-2 bytes of fluctuation
->>>>>>> 9bdf54af
+    assertTrue(o.matches(".*26[0-9]\\s\\[t\\]\\n")); // for some reason, there's 1-2 bytes of fluctuation
     exec("deletetable -f t");
   }
   
