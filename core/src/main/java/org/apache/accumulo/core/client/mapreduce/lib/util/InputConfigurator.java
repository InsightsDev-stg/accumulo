/*
 * Licensed to the Apache Software Foundation (ASF) under one or more
 * contributor license agreements.  See the NOTICE file distributed with
 * this work for additional information regarding copyright ownership.
 * The ASF licenses this file to You under the Apache License, Version 2.0
 * (the "License"); you may not use this file except in compliance with
 * the License.  You may obtain a copy of the License at
 *
 *     http://www.apache.org/licenses/LICENSE-2.0
 *
 * Unless required by applicable law or agreed to in writing, software
 * distributed under the License is distributed on an "AS IS" BASIS,
 * WITHOUT WARRANTIES OR CONDITIONS OF ANY KIND, either express or implied.
 * See the License for the specific language governing permissions and
 * limitations under the License.
 */
package org.apache.accumulo.core.client.mapreduce.lib.util;

import static org.apache.accumulo.core.util.ArgumentChecker.notNull;

import java.io.ByteArrayInputStream;
import java.io.ByteArrayOutputStream;
import java.io.DataInputStream;
import java.io.DataOutputStream;
import java.io.IOException;
import java.util.ArrayList;
import java.util.Collection;
import java.util.HashMap;
import java.util.HashSet;
import java.util.Iterator;
import java.util.List;
import java.util.Map;
import java.util.Set;
import java.util.StringTokenizer;

import org.apache.accumulo.core.Constants;
import org.apache.accumulo.core.client.AccumuloException;
import org.apache.accumulo.core.client.AccumuloSecurityException;
import org.apache.accumulo.core.client.ClientSideIteratorScanner;
import org.apache.accumulo.core.client.Connector;
import org.apache.accumulo.core.client.Instance;
import org.apache.accumulo.core.client.IsolatedScanner;
import org.apache.accumulo.core.client.IteratorSetting;
import org.apache.accumulo.core.client.RowIterator;
import org.apache.accumulo.core.client.Scanner;
import org.apache.accumulo.core.client.TableNotFoundException;
import org.apache.accumulo.core.client.impl.Tables;
import org.apache.accumulo.core.client.impl.TabletLocator;
import org.apache.accumulo.core.client.mapreduce.InputTableConfig;
import org.apache.accumulo.core.client.mock.MockTabletLocator;
import org.apache.accumulo.core.client.security.tokens.AuthenticationToken;
import org.apache.accumulo.core.data.Key;
import org.apache.accumulo.core.data.KeyExtent;
import org.apache.accumulo.core.data.PartialKey;
import org.apache.accumulo.core.data.Range;
import org.apache.accumulo.core.data.Value;
import org.apache.accumulo.core.iterators.SortedKeyValueIterator;
import org.apache.accumulo.core.master.state.tables.TableState;
import org.apache.accumulo.core.metadata.MetadataTable;
import org.apache.accumulo.core.metadata.schema.MetadataSchema;
import org.apache.accumulo.core.security.Authorizations;
import org.apache.accumulo.core.security.TablePermission;
import org.apache.accumulo.core.util.Pair;
import org.apache.accumulo.core.util.TextUtil;
import org.apache.commons.codec.binary.Base64;
import org.apache.hadoop.conf.Configuration;
import org.apache.hadoop.io.MapWritable;
import org.apache.hadoop.io.Text;
import org.apache.hadoop.io.Writable;
import org.apache.hadoop.util.StringUtils;

import com.google.common.collect.Maps;

/**
 * @since 1.5.0
 */
public class InputConfigurator extends ConfiguratorBase {

  /**
   * Configuration keys for {@link Scanner}.
   * 
   * @since 1.5.0
   */
  public static enum ScanOpts {
    TABLE_NAME, AUTHORIZATIONS, RANGES, COLUMNS, ITERATORS, TABLE_CONFIGS
  }

  /**
   * Configuration keys for various features.
   * 
   * @since 1.5.0
   */
  public static enum Features {
    AUTO_ADJUST_RANGES, SCAN_ISOLATION, USE_LOCAL_ITERATORS, SCAN_OFFLINE
  }

  /**
   * Sets the name of the input table, over which this job will scan.
   * 
   * @param implementingClass
   *          the class whose name will be used as a prefix for the property configuration key
   * @param conf
   *          the Hadoop configuration object to configure
   * @param tableName
   *          the table to use when the tablename is null in the write call
   * @since 1.5.0
   */
  public static void setInputTableName(Class<?> implementingClass, Configuration conf, String tableName) {
    notNull(tableName);
    conf.set(enumToConfKey(implementingClass, ScanOpts.TABLE_NAME), tableName);
  }

  /**
   * Sets the name of the input table, over which this job will scan.
   * 
   * @param implementingClass
   *          the class whose name will be used as a prefix for the property configuration key
   * @param conf
   *          the Hadoop configuration object to configure
   * @since 1.5.0
   */
  public static String getInputTableName(Class<?> implementingClass, Configuration conf) {
    return conf.get(enumToConfKey(implementingClass, ScanOpts.TABLE_NAME));
  }

  /**
   * Sets the {@link Authorizations} used to scan. Must be a subset of the user's authorization. Defaults to the empty set.
   * 
   * @param implementingClass
   *          the class whose name will be used as a prefix for the property configuration key
   * @param conf
   *          the Hadoop configuration object to configure
   * @param auths
   *          the user's authorizations
   * @since 1.5.0
   */
  public static void setScanAuthorizations(Class<?> implementingClass, Configuration conf, Authorizations auths) {
    if (auths != null && !auths.isEmpty())
      conf.set(enumToConfKey(implementingClass, ScanOpts.AUTHORIZATIONS), auths.serialize());
  }

  /**
   * Gets the authorizations to set for the scans from the configuration.
   * 
   * @param implementingClass
   *          the class whose name will be used as a prefix for the property configuration key
   * @param conf
   *          the Hadoop configuration object to configure
   * @return the Accumulo scan authorizations
   * @since 1.5.0
   * @see #setScanAuthorizations(Class, Configuration, Authorizations)
   */
  public static Authorizations getScanAuthorizations(Class<?> implementingClass, Configuration conf) {
    String authString = conf.get(enumToConfKey(implementingClass, ScanOpts.AUTHORIZATIONS));
    return authString == null ? Authorizations.EMPTY : new Authorizations(authString.getBytes());
  }

  /**
   * Sets the input ranges to scan on all input tables for this job. If not set, the entire table will be scanned.
   * 
   * @param implementingClass
   *          the class whose name will be used as a prefix for the property configuration key
   * @param conf
   *          the Hadoop configuration object to configure
   * @param ranges
   *          the ranges that will be mapped over
   * @throws IllegalArgumentException
   *           if the ranges cannot be encoded into base 64
   * @since 1.5.0
   */
  public static void setRanges(Class<?> implementingClass, Configuration conf, Collection<Range> ranges) {
    notNull(ranges);

    ArrayList<String> rangeStrings = new ArrayList<String>(ranges.size());
    try {
      for (Range r : ranges) {
        ByteArrayOutputStream baos = new ByteArrayOutputStream();
        r.write(new DataOutputStream(baos));
        rangeStrings.add(new String(Base64.encodeBase64(baos.toByteArray())));
      }
      conf.setStrings(enumToConfKey(implementingClass, ScanOpts.RANGES), rangeStrings.toArray(new String[0]));
    } catch (IOException ex) {
      throw new IllegalArgumentException("Unable to encode ranges to Base64", ex);
    }
  }

  /**
   * Gets the ranges to scan over from a job.
   * 
   * @param implementingClass
   *          the class whose name will be used as a prefix for the property configuration key
   * @param conf
   *          the Hadoop configuration object to configure
   * @return the ranges
   * @throws IOException
   *           if the ranges have been encoded improperly
   * @since 1.5.0
   * @see #setRanges(Class, Configuration, Collection)
   */
  public static List<Range> getRanges(Class<?> implementingClass, Configuration conf) throws IOException {

    Collection<String> encodedRanges = conf.getStringCollection(enumToConfKey(implementingClass, ScanOpts.RANGES));
    List<Range> ranges = new ArrayList<Range>();
    for (String rangeString : encodedRanges) {
      ByteArrayInputStream bais = new ByteArrayInputStream(Base64.decodeBase64(rangeString.getBytes()));
      Range range = new Range();
      range.readFields(new DataInputStream(bais));
      ranges.add(range);
    }
    return ranges;
  }

  /**
   * Gets a list of the iterator settings (for iterators to apply to a scanner) from this configuration.
   * 
   * @param implementingClass
   *          the class whose name will be used as a prefix for the property configuration key
   * @param conf
   *          the Hadoop configuration object to configure
   * @return a list of iterators
   * @since 1.5.0
   * @see #addIterator(Class, Configuration, IteratorSetting)
   */
  public static List<IteratorSetting> getIterators(Class<?> implementingClass, Configuration conf) {
    String iterators = conf.get(enumToConfKey(implementingClass, ScanOpts.ITERATORS));

    // If no iterators are present, return an empty list
    if (iterators == null || iterators.isEmpty())
      return new ArrayList<IteratorSetting>();

    // Compose the set of iterators encoded in the job configuration
    StringTokenizer tokens = new StringTokenizer(iterators, StringUtils.COMMA_STR);
    List<IteratorSetting> list = new ArrayList<IteratorSetting>();
    try {
      while (tokens.hasMoreTokens()) {
        String itstring = tokens.nextToken();
        ByteArrayInputStream bais = new ByteArrayInputStream(Base64.decodeBase64(itstring.getBytes()));
        list.add(new IteratorSetting(new DataInputStream(bais)));
        bais.close();
      }
    } catch (IOException e) {
      throw new IllegalArgumentException("couldn't decode iterator settings");
    }
    return list;
  }

  /**
   * Restricts the columns that will be mapped over for the single input table on this job.
   * 
   * @param implementingClass
   *          the class whose name will be used as a prefix for the property configuration key
   * @param conf
   *          the Hadoop configuration object to configure
   * @param columnFamilyColumnQualifierPairs
   *          a pair of {@link Text} objects corresponding to column family and column qualifier. If the column qualifier is null, the entire column family is
   *          selected. An empty set is the default and is equivalent to scanning the all columns.
   * @throws IllegalArgumentException
   *           if the column family is null
   * @since 1.5.0
   */
  public static void fetchColumns(Class<?> implementingClass, Configuration conf, Collection<Pair<Text,Text>> columnFamilyColumnQualifierPairs) {
    notNull(columnFamilyColumnQualifierPairs);
    String[] columnStrings = serializeColumns(columnFamilyColumnQualifierPairs);
    conf.setStrings(enumToConfKey(implementingClass, ScanOpts.COLUMNS), columnStrings);
  }

  public static String[] serializeColumns(Collection<Pair<Text,Text>> columnFamilyColumnQualifierPairs) {
    notNull(columnFamilyColumnQualifierPairs);
    ArrayList<String> columnStrings = new ArrayList<String>(columnFamilyColumnQualifierPairs.size());
    for (Pair<Text,Text> column : columnFamilyColumnQualifierPairs) {

      if (column.getFirst() == null)
        throw new IllegalArgumentException("Column family can not be null");

      String col = new String(Base64.encodeBase64(TextUtil.getBytes(column.getFirst())), Constants.UTF8);
      if (column.getSecond() != null)
        col += ":" + new String(Base64.encodeBase64(TextUtil.getBytes(column.getSecond())), Constants.UTF8);
      columnStrings.add(col);
    }

    return columnStrings.toArray(new String[0]);
  }

  /**
   * Gets the columns to be mapped over from this job.
   * 
   * @param implementingClass
   *          the class whose name will be used as a prefix for the property configuration key
   * @param conf
   *          the Hadoop configuration object to configure
   * @return a set of columns
   * @since 1.5.0
   * @see #fetchColumns(Class, Configuration, Collection)
   */
  public static Set<Pair<Text,Text>> getFetchedColumns(Class<?> implementingClass, Configuration conf) {
<<<<<<< HEAD
    notNull(conf);

    return deserializeFetchedColumns(conf.getStringCollection(enumToConfKey(implementingClass, ScanOpts.COLUMNS)));
=======
    ArgumentChecker.notNull(conf);
    String confValue = conf.get(enumToConfKey(implementingClass, ScanOpts.COLUMNS));
    List<String> serialized = new ArrayList<String>();
    if (confValue != null) {
      // Split and include any trailing empty strings to allow empty column families
      for (String val : confValue.split(",", -1)) {
        serialized.add(val);
      }
    }
    return deserializeFetchedColumns(serialized);
>>>>>>> 13eb19c2
  }

  public static Set<Pair<Text,Text>> deserializeFetchedColumns(Collection<String> serialized) {
    Set<Pair<Text,Text>> columns = new HashSet<Pair<Text,Text>>();

    if (null == serialized) {
      return columns;
    }

    for (String col : serialized) {
      int idx = col.indexOf(":");
      Text cf = new Text(idx < 0 ? Base64.decodeBase64(col.getBytes(Constants.UTF8)) : Base64.decodeBase64(col.substring(0, idx).getBytes(Constants.UTF8)));
      Text cq = idx < 0 ? null : new Text(Base64.decodeBase64(col.substring(idx + 1).getBytes()));
      columns.add(new Pair<Text,Text>(cf, cq));
    }
    return columns;
  }

  /**
   * Encode an iterator on the input for the single input table associated with this job.
   * 
   * @param implementingClass
   *          the class whose name will be used as a prefix for the property configuration key
   * @param conf
   *          the Hadoop configuration object to configure
   * @param cfg
   *          the configuration of the iterator
   * @throws IllegalArgumentException
   *           if the iterator can't be serialized into the configuration
   * @since 1.5.0
   */
  public static void addIterator(Class<?> implementingClass, Configuration conf, IteratorSetting cfg) {
    ByteArrayOutputStream baos = new ByteArrayOutputStream();
    String newIter;
    try {
      cfg.write(new DataOutputStream(baos));
      newIter = new String(Base64.encodeBase64(baos.toByteArray()), Constants.UTF8);
      baos.close();
    } catch (IOException e) {
      throw new IllegalArgumentException("unable to serialize IteratorSetting");
    }

    String confKey = enumToConfKey(implementingClass, ScanOpts.ITERATORS);
    String iterators = conf.get(confKey);
    // No iterators specified yet, create a new string
    if (iterators == null || iterators.isEmpty()) {
      iterators = newIter;
    } else {
      // append the next iterator & reset
      iterators = iterators.concat(StringUtils.COMMA_STR + newIter);
    }
    // Store the iterators w/ the job
    conf.set(confKey, iterators);
  }

  /**
   * Controls the automatic adjustment of ranges for this job. This feature merges overlapping ranges, then splits them to align with tablet boundaries.
   * Disabling this feature will cause exactly one Map task to be created for each specified range. The default setting is enabled. *
   * 
   * <p>
   * By default, this feature is <b>enabled</b>.
   * 
   * @param implementingClass
   *          the class whose name will be used as a prefix for the property configuration key
   * @param conf
   *          the Hadoop configuration object to configure
   * @param enableFeature
   *          the feature is enabled if true, disabled otherwise
   * @see #setRanges(Class, Configuration, Collection)
   * @since 1.5.0
   */
  public static void setAutoAdjustRanges(Class<?> implementingClass, Configuration conf, boolean enableFeature) {
    conf.setBoolean(enumToConfKey(implementingClass, Features.AUTO_ADJUST_RANGES), enableFeature);
  }

  /**
   * Determines whether a configuration has auto-adjust ranges enabled.
   * 
   * @param implementingClass
   *          the class whose name will be used as a prefix for the property configuration key
   * @param conf
   *          the Hadoop configuration object to configure
   * @return false if the feature is disabled, true otherwise
   * @since 1.5.0
   * @see #setAutoAdjustRanges(Class, Configuration, boolean)
   */
  public static Boolean getAutoAdjustRanges(Class<?> implementingClass, Configuration conf) {
    return conf.getBoolean(enumToConfKey(implementingClass, Features.AUTO_ADJUST_RANGES), true);
  }

  /**
   * Controls the use of the {@link IsolatedScanner} in this job.
   * 
   * <p>
   * By default, this feature is <b>disabled</b>.
   * 
   * @param implementingClass
   *          the class whose name will be used as a prefix for the property configuration key
   * @param conf
   *          the Hadoop configuration object to configure
   * @param enableFeature
   *          the feature is enabled if true, disabled otherwise
   * @since 1.5.0
   */
  public static void setScanIsolation(Class<?> implementingClass, Configuration conf, boolean enableFeature) {
    conf.setBoolean(enumToConfKey(implementingClass, Features.SCAN_ISOLATION), enableFeature);
  }

  /**
   * Determines whether a configuration has isolation enabled.
   * 
   * @param implementingClass
   *          the class whose name will be used as a prefix for the property configuration key
   * @param conf
   *          the Hadoop configuration object to configure
   * @return true if the feature is enabled, false otherwise
   * @since 1.5.0
   * @see #setScanIsolation(Class, Configuration, boolean)
   */
  public static Boolean isIsolated(Class<?> implementingClass, Configuration conf) {
    return conf.getBoolean(enumToConfKey(implementingClass, Features.SCAN_ISOLATION), false);
  }

  /**
   * Controls the use of the {@link ClientSideIteratorScanner} in this job. Enabling this feature will cause the iterator stack to be constructed within the Map
   * task, rather than within the Accumulo TServer. To use this feature, all classes needed for those iterators must be available on the classpath for the task.
   * 
   * <p>
   * By default, this feature is <b>disabled</b>.
   * 
   * @param implementingClass
   *          the class whose name will be used as a prefix for the property configuration key
   * @param conf
   *          the Hadoop configuration object to configure
   * @param enableFeature
   *          the feature is enabled if true, disabled otherwise
   * @since 1.5.0
   */
  public static void setLocalIterators(Class<?> implementingClass, Configuration conf, boolean enableFeature) {
    conf.setBoolean(enumToConfKey(implementingClass, Features.USE_LOCAL_ITERATORS), enableFeature);
  }

  /**
   * Determines whether a configuration uses local iterators.
   * 
   * @param implementingClass
   *          the class whose name will be used as a prefix for the property configuration key
   * @param conf
   *          the Hadoop configuration object to configure
   * @return true if the feature is enabled, false otherwise
   * @since 1.5.0
   * @see #setLocalIterators(Class, Configuration, boolean)
   */
  public static Boolean usesLocalIterators(Class<?> implementingClass, Configuration conf) {
    return conf.getBoolean(enumToConfKey(implementingClass, Features.USE_LOCAL_ITERATORS), false);
  }

  /**
   * <p>
   * Enable reading offline tables. By default, this feature is disabled and only online tables are scanned. This will make the map reduce job directly read the
   * table's files. If the table is not offline, then the job will fail. If the table comes online during the map reduce job, it is likely that the job will
   * fail.
   * 
   * <p>
   * To use this option, the map reduce user will need access to read the Accumulo directory in HDFS.
   * 
   * <p>
   * Reading the offline table will create the scan time iterator stack in the map process. So any iterators that are configured for the table will need to be
   * on the mapper's classpath. The accumulo-site.xml may need to be on the mapper's classpath if HDFS or the Accumulo directory in HDFS are non-standard.
   * 
   * <p>
   * One way to use this feature is to clone a table, take the clone offline, and use the clone as the input table for a map reduce job. If you plan to map
   * reduce over the data many times, it may be better to the compact the table, clone it, take it offline, and use the clone for all map reduce jobs. The
   * reason to do this is that compaction will reduce each tablet in the table to one file, and it is faster to read from one file.
   * 
   * <p>
   * There are two possible advantages to reading a tables file directly out of HDFS. First, you may see better read performance. Second, it will support
   * speculative execution better. When reading an online table speculative execution can put more load on an already slow tablet server.
   * 
   * <p>
   * By default, this feature is <b>disabled</b>.
   * 
   * @param implementingClass
   *          the class whose name will be used as a prefix for the property configuration key
   * @param conf
   *          the Hadoop configuration object to configure
   * @param enableFeature
   *          the feature is enabled if true, disabled otherwise
   * @since 1.5.0
   */
  public static void setOfflineTableScan(Class<?> implementingClass, Configuration conf, boolean enableFeature) {
    conf.setBoolean(enumToConfKey(implementingClass, Features.SCAN_OFFLINE), enableFeature);
  }

  /**
   * Determines whether a configuration has the offline table scan feature enabled.
   * 
   * @param implementingClass
   *          the class whose name will be used as a prefix for the property configuration key
   * @param conf
   *          the Hadoop configuration object to configure
   * @return true if the feature is enabled, false otherwise
   * @since 1.5.0
   * @see #setOfflineTableScan(Class, Configuration, boolean)
   */
  public static Boolean isOfflineScan(Class<?> implementingClass, Configuration conf) {
    return conf.getBoolean(enumToConfKey(implementingClass, Features.SCAN_OFFLINE), false);
  }

  /**
   * Sets configurations for multiple tables at a time.
   * 
   * @param implementingClass
   *          the class whose name will be used as a prefix for the property configuration key
   * @param conf
   *          the Hadoop configuration object to configure
   * @param configs
   *          an array of {@link InputTableConfig} objects to associate with the job
   * @since 1.6.0
   */
  public static void setInputTableConfigs(Class<?> implementingClass, Configuration conf, Map<String,InputTableConfig> configs) {
    MapWritable mapWritable = new MapWritable();
    for (Map.Entry<String,InputTableConfig> tableConfig : configs.entrySet())
      mapWritable.put(new Text(tableConfig.getKey()), tableConfig.getValue());

    ByteArrayOutputStream baos = new ByteArrayOutputStream();
    try {
      mapWritable.write(new DataOutputStream(baos));
    } catch (IOException e) {
      throw new IllegalStateException("Table configuration could not be serialized.");
    }

    String confKey = enumToConfKey(implementingClass, ScanOpts.TABLE_CONFIGS);
    conf.set(confKey, new String(Base64.encodeBase64(baos.toByteArray())));
  }

  /**
   * Returns all {@link InputTableConfig} objects associated with this job.
   * 
   * @param implementingClass
   *          the class whose name will be used as a prefix for the property configuration key
   * @param conf
   *          the Hadoop configuration object to configure
   * @return all of the table query configs for the job
   * @since 1.6.0
   */
  public static Map<String,InputTableConfig> getInputTableConfigs(Class<?> implementingClass, Configuration conf) {
    Map<String,InputTableConfig> configs = new HashMap<String,InputTableConfig>();
    Map.Entry<String,InputTableConfig> defaultConfig = getDefaultInputTableConfig(implementingClass, conf);
    if (defaultConfig != null)
      configs.put(defaultConfig.getKey(), defaultConfig.getValue());
    String configString = conf.get(enumToConfKey(implementingClass, ScanOpts.TABLE_CONFIGS));
    MapWritable mapWritable = new MapWritable();
    if (configString != null) {
      try {
        byte[] bytes = Base64.decodeBase64(configString.getBytes());
        ByteArrayInputStream bais = new ByteArrayInputStream(bytes);
        mapWritable.readFields(new DataInputStream(bais));
        bais.close();
      } catch (IOException e) {
        throw new IllegalStateException("The table query configurations could not be deserialized from the given configuration");
      }
    }
    for (Map.Entry<Writable,Writable> entry : mapWritable.entrySet())
      configs.put(((Text) entry.getKey()).toString(), (InputTableConfig) entry.getValue());

    return configs;
  }

  /**
   * Returns the {@link InputTableConfig} for the given table
   * 
   * @param implementingClass
   *          the class whose name will be used as a prefix for the property configuration key
   * @param conf
   *          the Hadoop configuration object to configure
   * @param tableName
   *          the table name for which to fetch the table query config
   * @return the table query config for the given table name (if it exists) and null if it does not
   * @since 1.6.0
   */
  public static InputTableConfig getInputTableConfig(Class<?> implementingClass, Configuration conf, String tableName) {
    Map<String,InputTableConfig> queryConfigs = getInputTableConfigs(implementingClass, conf);
    return queryConfigs.get(tableName);
  }

  /**
   * Initializes an Accumulo {@link TabletLocator} based on the configuration.
   * 
   * @param implementingClass
   *          the class whose name will be used as a prefix for the property configuration key
   * @param conf
   *          the Hadoop configuration object to configure
   * @param tableId
   *          The table id for which to initialize the {@link TabletLocator}
   * @return an Accumulo tablet locator
   * @throws TableNotFoundException
   *           if the table name set on the configuration doesn't exist
   * @since 1.5.0
   */
  public static TabletLocator getTabletLocator(Class<?> implementingClass, Configuration conf, String tableId) throws TableNotFoundException {
    String instanceType = conf.get(enumToConfKey(implementingClass, InstanceOpts.TYPE));
    if ("MockInstance".equals(instanceType))
      return new MockTabletLocator();
    Instance instance = getInstance(implementingClass, conf);
    return TabletLocator.getLocator(instance, new Text(tableId));
  }

  // InputFormat doesn't have the equivalent of OutputFormat's checkOutputSpecs(JobContext job)
  /**
   * Check whether a configuration is fully configured to be used with an Accumulo {@link org.apache.hadoop.mapreduce.InputFormat}.
   * 
   * @param implementingClass
   *          the class whose name will be used as a prefix for the property configuration key
   * @param conf
   *          the Hadoop configuration object to configure
   * @throws IOException
   *           if the context is improperly configured
   * @since 1.5.0
   */
  public static void validateOptions(Class<?> implementingClass, Configuration conf) throws IOException {

    Map<String,InputTableConfig> inputTableConfigs = getInputTableConfigs(implementingClass, conf);
    if (!isConnectorInfoSet(implementingClass, conf))
      throw new IOException("Input info has not been set.");
    String instanceKey = conf.get(enumToConfKey(implementingClass, InstanceOpts.TYPE));
    if (!"MockInstance".equals(instanceKey) && !"ZooKeeperInstance".equals(instanceKey))
      throw new IOException("Instance info has not been set.");
    // validate that we can connect as configured
    try {
      String principal = getPrincipal(implementingClass, conf);
      AuthenticationToken token = getAuthenticationToken(implementingClass, conf);
      Connector c = getInstance(implementingClass, conf).getConnector(principal, token);
      if (!c.securityOperations().authenticateUser(principal, token))
        throw new IOException("Unable to authenticate user");

      if (getInputTableConfigs(implementingClass, conf).size() == 0)
        throw new IOException("No table set.");

      for (Map.Entry<String,InputTableConfig> tableConfig : inputTableConfigs.entrySet()) {
        if (!c.securityOperations().hasTablePermission(getPrincipal(implementingClass, conf), tableConfig.getKey(), TablePermission.READ))
          throw new IOException("Unable to access table");
      }
      for (Map.Entry<String,InputTableConfig> tableConfigEntry : inputTableConfigs.entrySet()) {
        InputTableConfig tableConfig = tableConfigEntry.getValue();
        if (!tableConfig.shouldUseLocalIterators()) {
          if (tableConfig.getIterators() != null) {
            for (IteratorSetting iter : tableConfig.getIterators()) {
              if (!c.tableOperations().testClassLoad(tableConfigEntry.getKey(), iter.getIteratorClass(), SortedKeyValueIterator.class.getName()))
                throw new AccumuloException("Servers are unable to load " + iter.getIteratorClass() + " as a " + SortedKeyValueIterator.class.getName());
            }
          }
        }
      }
    } catch (AccumuloException e) {
      throw new IOException(e);
    } catch (AccumuloSecurityException e) {
      throw new IOException(e);
    } catch (TableNotFoundException e) {
      throw new IOException(e);
    }
  }

  /**
   * Returns the {@link org.apache.accumulo.core.client.mapreduce.InputTableConfig} for the configuration based on the properties set using the single-table
   * input methods.
   * 
   * @param implementingClass
   *          the class whose name will be used as a prefix for the property configuration key
   * @param conf
   *          the Hadoop instance for which to retrieve the configuration
   * @return the config object built from the single input table properties set on the job
   * @since 1.6.0
   */
  protected static Map.Entry<String,InputTableConfig> getDefaultInputTableConfig(Class<?> implementingClass, Configuration conf) {
    String tableName = getInputTableName(implementingClass, conf);
    if (tableName != null) {
      InputTableConfig queryConfig = new InputTableConfig();
      List<IteratorSetting> itrs = getIterators(implementingClass, conf);
      if (itrs != null)
        queryConfig.setIterators(itrs);
      Set<Pair<Text,Text>> columns = getFetchedColumns(implementingClass, conf);
      if (columns != null)
        queryConfig.fetchColumns(columns);
      List<Range> ranges = null;
      try {
        ranges = getRanges(implementingClass, conf);
      } catch (IOException e) {
        throw new RuntimeException(e);
      }
      if (ranges != null)
        queryConfig.setRanges(ranges);

      queryConfig.setAutoAdjustRanges(getAutoAdjustRanges(implementingClass, conf)).setUseIsolatedScanners(isIsolated(implementingClass, conf))
          .setUseLocalIterators(usesLocalIterators(implementingClass, conf)).setOfflineScan(isOfflineScan(implementingClass, conf));
      return Maps.immutableEntry(tableName, queryConfig);
    }
    return null;
  }

  public static Map<String,Map<KeyExtent,List<Range>>> binOffline(String tableId, List<Range> ranges, Instance instance, Connector conn)
      throws AccumuloException, TableNotFoundException {
    Map<String,Map<KeyExtent,List<Range>>> binnedRanges = new HashMap<String,Map<KeyExtent,List<Range>>>();

    if (Tables.getTableState(instance, tableId) != TableState.OFFLINE) {
      Tables.clearCache(instance);
      if (Tables.getTableState(instance, tableId) != TableState.OFFLINE) {
        throw new AccumuloException("Table is online tableId:" + tableId + " cannot scan table in offline mode ");
      }
    }

    for (Range range : ranges) {
      Text startRow;

      if (range.getStartKey() != null)
        startRow = range.getStartKey().getRow();
      else
        startRow = new Text();

      Range metadataRange = new Range(new KeyExtent(new Text(tableId), startRow, null).getMetadataEntry(), true, null, false);
      Scanner scanner = conn.createScanner(MetadataTable.NAME, Authorizations.EMPTY);
      MetadataSchema.TabletsSection.TabletColumnFamily.PREV_ROW_COLUMN.fetch(scanner);
      scanner.fetchColumnFamily(MetadataSchema.TabletsSection.LastLocationColumnFamily.NAME);
      scanner.fetchColumnFamily(MetadataSchema.TabletsSection.CurrentLocationColumnFamily.NAME);
      scanner.fetchColumnFamily(MetadataSchema.TabletsSection.FutureLocationColumnFamily.NAME);
      scanner.setRange(metadataRange);

      RowIterator rowIter = new RowIterator(scanner);
      KeyExtent lastExtent = null;
      while (rowIter.hasNext()) {
        Iterator<Map.Entry<Key,Value>> row = rowIter.next();
        String last = "";
        KeyExtent extent = null;
        String location = null;

        while (row.hasNext()) {
          Map.Entry<Key,Value> entry = row.next();
          Key key = entry.getKey();

          if (key.getColumnFamily().equals(MetadataSchema.TabletsSection.LastLocationColumnFamily.NAME)) {
            last = entry.getValue().toString();
          }

          if (key.getColumnFamily().equals(MetadataSchema.TabletsSection.CurrentLocationColumnFamily.NAME)
              || key.getColumnFamily().equals(MetadataSchema.TabletsSection.FutureLocationColumnFamily.NAME)) {
            location = entry.getValue().toString();
          }

          if (MetadataSchema.TabletsSection.TabletColumnFamily.PREV_ROW_COLUMN.hasColumns(key)) {
            extent = new KeyExtent(key.getRow(), entry.getValue());
          }

        }

        if (location != null)
          return null;

        if (!extent.getTableId().toString().equals(tableId)) {
          throw new AccumuloException("Saw unexpected table Id " + tableId + " " + extent);
        }

        if (lastExtent != null && !extent.isPreviousExtent(lastExtent)) {
          throw new AccumuloException(" " + lastExtent + " is not previous extent " + extent);
        }

        Map<KeyExtent,List<Range>> tabletRanges = binnedRanges.get(last);
        if (tabletRanges == null) {
          tabletRanges = new HashMap<KeyExtent,List<Range>>();
          binnedRanges.put(last, tabletRanges);
        }

        List<Range> rangeList = tabletRanges.get(extent);
        if (rangeList == null) {
          rangeList = new ArrayList<Range>();
          tabletRanges.put(extent, rangeList);
        }

        rangeList.add(range);

        if (extent.getEndRow() == null || range.afterEndKey(new Key(extent.getEndRow()).followingKey(PartialKey.ROW))) {
          break;
        }

        lastExtent = extent;
      }

    }
    return binnedRanges;
  }
}<|MERGE_RESOLUTION|>--- conflicted
+++ resolved
@@ -293,12 +293,7 @@
    * @see #fetchColumns(Class, Configuration, Collection)
    */
   public static Set<Pair<Text,Text>> getFetchedColumns(Class<?> implementingClass, Configuration conf) {
-<<<<<<< HEAD
     notNull(conf);
-
-    return deserializeFetchedColumns(conf.getStringCollection(enumToConfKey(implementingClass, ScanOpts.COLUMNS)));
-=======
-    ArgumentChecker.notNull(conf);
     String confValue = conf.get(enumToConfKey(implementingClass, ScanOpts.COLUMNS));
     List<String> serialized = new ArrayList<String>();
     if (confValue != null) {
@@ -308,7 +303,6 @@
       }
     }
     return deserializeFetchedColumns(serialized);
->>>>>>> 13eb19c2
   }
 
   public static Set<Pair<Text,Text>> deserializeFetchedColumns(Collection<String> serialized) {
