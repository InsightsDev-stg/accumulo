/*
 * Licensed to the Apache Software Foundation (ASF) under one or more
 * contributor license agreements.  See the NOTICE file distributed with
 * this work for additional information regarding copyright ownership.
 * The ASF licenses this file to You under the Apache License, Version 2.0
 * (the "License"); you may not use this file except in compliance with
 * the License.  You may obtain a copy of the License at
 *
 *     http://www.apache.org/licenses/LICENSE-2.0
 *
 * Unless required by applicable law or agreed to in writing, software
 * distributed under the License is distributed on an "AS IS" BASIS,
 * WITHOUT WARRANTIES OR CONDITIONS OF ANY KIND, either express or implied.
 * See the License for the specific language governing permissions and
 * limitations under the License.
 */
package org.apache.accumulo.core.iterators;

import java.io.IOException;
import java.util.Collection;
import java.util.Iterator;
import java.util.List;
import java.util.Map;
import java.util.NoSuchElementException;
import java.util.concurrent.Callable;
import java.util.concurrent.ExecutionException;
import java.util.concurrent.TimeUnit;

import org.apache.accumulo.core.client.IteratorSetting;
import org.apache.accumulo.core.client.IteratorSetting.Column;
import org.apache.accumulo.core.client.ScannerBase;
import org.apache.accumulo.core.data.ByteSequence;
import org.apache.accumulo.core.data.Key;
import org.apache.accumulo.core.data.PartialKey;
import org.apache.accumulo.core.data.Range;
import org.apache.accumulo.core.data.Value;
import org.apache.accumulo.core.iterators.IteratorUtil.IteratorScope;
import org.apache.accumulo.core.iterators.conf.ColumnSet;
import org.apache.hadoop.io.Text;

import com.google.common.annotations.VisibleForTesting;
import com.google.common.base.Splitter;
import com.google.common.cache.Cache;
import com.google.common.cache.CacheBuilder;
import com.google.common.collect.Lists;

/**
 * A SortedKeyValueIterator that combines the Values for different versions (timestamp) of a Key within a row into a single Value. Combiner will replace one or
 * more versions of a Key and their Values with the most recent Key and a Value which is the result of the reduce method. An {@link Column} which only specifies
 * a column family will combine all Keys in that column family individually. Similarly, a {@link Column} which specifies a column family and column qualifier
 * will combine all Keys in column family and qualifier individually. Combination is only ever performed on multiple versions and not across column qualifiers
 * or column visibilities.
 *
 * <p>
 * Implementations must provide a reduce method: {@code public Value reduce(Key key, Iterator<Value> iter)}.
 *
 * <p>
 * This reduce method will be passed the most recent Key and an iterator over the Values for all non-deleted versions of that Key. A combiner will not combine
 * keys that differ by more than the timestamp.
 *
 * <p>
 * This class and its implementations do not automatically filter out unwanted columns from those being combined, thus it is generally recommended to use a
 * {@link Combiner} implementation with the {@link ScannerBase#fetchColumnFamily(Text)} or {@link ScannerBase#fetchColumn(Text, Text)} methods.
 *
 * <p>
 * WARNING : Using deletes with Combiners may not work as intended. See {@link #setReduceOnFullCompactionOnly(IteratorSetting, boolean)}
 */
public abstract class Combiner extends WrappingIterator implements OptionDescriber {
<<<<<<< HEAD
=======
  static final Logger sawDeleteLog = Logger.getLogger(Combiner.class.getName()+".SawDelete");
>>>>>>> 7a1d6d92
  protected static final String COLUMNS_OPTION = "columns";
  protected static final String ALL_OPTION = "all";
  protected static final String REDUCE_ON_FULL_COMPACTION_ONLY_OPTION = "reduceOnFullCompactionOnly";

  private boolean isMajorCompaction;
  private boolean reduceOnFullCompactionOnly;

  /**
   * A Java Iterator that iterates over the Values for a given Key from a source SortedKeyValueIterator.
   */
  public static class ValueIterator implements Iterator<Value> {
    Key topKey;
    SortedKeyValueIterator<Key,Value> source;
    boolean hasNext;

    /**
     * Constructs an iterator over Values whose Keys are versions of the current topKey of the source SortedKeyValueIterator.
     *
     * @param source
     *          The {@code SortedKeyValueIterator<Key,Value>} from which to read data.
     */
    public ValueIterator(SortedKeyValueIterator<Key,Value> source) {
      this.source = source;
      topKey = new Key(source.getTopKey());
      hasNext = _hasNext();
    }

    private boolean _hasNext() {
      return source.hasTop() && !source.getTopKey().isDeleted() && topKey.equals(source.getTopKey(), PartialKey.ROW_COLFAM_COLQUAL_COLVIS);
    }

    @Override
    public boolean hasNext() {
      return hasNext;
    }

    @Override
    public Value next() {
      if (!hasNext)
        throw new NoSuchElementException();
      Value topValue = new Value(source.getTopValue());
      try {
        source.next();
        hasNext = _hasNext();
      } catch (IOException e) {
        throw new RuntimeException(e);
      }
      return topValue;
    }

    /**
     * This method is unsupported in this iterator.
     *
     * @throws UnsupportedOperationException
     *           when called
     */
    @Override
    public void remove() {
      throw new UnsupportedOperationException();
    }
  }

  Key topKey;
  Value topValue;

  @Override
  public Key getTopKey() {
    if (topKey == null)
      return super.getTopKey();
    return topKey;
  }

  @Override
  public Value getTopValue() {
    if (topKey == null)
      return super.getTopValue();
    return topValue;
  }

  @Override
  public boolean hasTop() {
    return topKey != null || super.hasTop();
  }

  @Override
  public void next() throws IOException {
    if (topKey != null) {
      topKey = null;
      topValue = null;
    } else {
      super.next();
    }

    findTop();
  }

  private Key workKey = new Key();

  @VisibleForTesting
  static final Cache<String,Boolean> loggedMsgCache = CacheBuilder.newBuilder().expireAfterWrite(1, TimeUnit.HOURS).maximumSize(10000).build();

  private void sawDelete() {
    if (isMajorCompaction && !reduceOnFullCompactionOnly) {
      try {
        loggedMsgCache.get(this.getClass().getName(), new Callable<Boolean>() {
          @Override
          public Boolean call() throws Exception {
            sawDeleteLog.error("Combiner of type " + Combiner.this.getClass().getSimpleName()
                + " saw a delete during a partial compaction.  This could cause undesired results.  See ACCUMULO-2232.  Will not log subsequent occurences for at least 1 hour.");
            // the value is not used and does not matter
            return Boolean.TRUE;
          }
        });
      } catch (ExecutionException e) {
        throw new RuntimeException(e);
      }
    }
  }

  /**
   * Sets the topKey and topValue based on the top key of the source. If the column of the source top key is in the set of combiners, topKey will be the top key
   * of the source and topValue will be the result of the reduce method. Otherwise, topKey and topValue will be unchanged. (They are always set to null before
   * this method is called.)
   */
  private void findTop() throws IOException {
    // check if aggregation is needed
    if (super.hasTop()) {
      workKey.set(super.getTopKey());
      if (combineAllColumns || combiners.contains(workKey)) {
        if (workKey.isDeleted()) {
          sawDelete();
          return;
        }
        topKey = workKey;
        Iterator<Value> viter = new ValueIterator(getSource());
        topValue = reduce(topKey, viter);
        while (viter.hasNext())
          viter.next();
      }
    }
  }

  @Override
  public void seek(Range range, Collection<ByteSequence> columnFamilies, boolean inclusive) throws IOException {
    // do not want to seek to the middle of a value that should be combined...

    Range seekRange = IteratorUtil.maximizeStartKeyTimeStamp(range);

    super.seek(seekRange, columnFamilies, inclusive);
    findTop();

    if (range.getStartKey() != null) {
      while (hasTop() && getTopKey().equals(range.getStartKey(), PartialKey.ROW_COLFAM_COLQUAL_COLVIS)
          && getTopKey().getTimestamp() > range.getStartKey().getTimestamp()) {
        // the value has a more recent time stamp, so pass it up
        // log.debug("skipping "+getTopKey());
        next();
      }

      while (hasTop() && range.beforeStartKey(getTopKey())) {
        next();
      }
    }
  }

  /**
   * Reduces a list of Values into a single Value.
   *
   * @param key
   *          The most recent version of the Key being reduced.
   *
   * @param iter
   *          An iterator over the Values for different versions of the key.
   *
   * @return The combined Value.
   */
  public abstract Value reduce(Key key, Iterator<Value> iter);

  private ColumnSet combiners;
  private boolean combineAllColumns;

  @Override
  public void init(SortedKeyValueIterator<Key,Value> source, Map<String,String> options, IteratorEnvironment env) throws IOException {
    super.init(source, options, env);

    combineAllColumns = false;
    if (options.containsKey(ALL_OPTION)) {
      combineAllColumns = Boolean.parseBoolean(options.get(ALL_OPTION));
      if (combineAllColumns)
        return;
    }

    if (!options.containsKey(COLUMNS_OPTION))
      throw new IllegalArgumentException("Must specify " + COLUMNS_OPTION + " option");

    String encodedColumns = options.get(COLUMNS_OPTION);
    if (encodedColumns.length() == 0)
      throw new IllegalArgumentException("The " + COLUMNS_OPTION + " must not be empty");

    combiners = new ColumnSet(Lists.newArrayList(Splitter.on(",").split(encodedColumns)));

    isMajorCompaction = env.getIteratorScope() == IteratorScope.majc;

    String rofco = options.get(REDUCE_ON_FULL_COMPACTION_ONLY_OPTION);
    if (rofco != null) {
      reduceOnFullCompactionOnly = Boolean.parseBoolean(rofco);
    } else {
      reduceOnFullCompactionOnly = false;
    }

    if (reduceOnFullCompactionOnly && isMajorCompaction && !env.isFullMajorCompaction()) {
      // adjust configuration so that no columns are combined for a partial maror compaction
      combineAllColumns = false;
      combiners = new ColumnSet();
    }

  }

  @Override
  public SortedKeyValueIterator<Key,Value> deepCopy(IteratorEnvironment env) {
    // TODO test
    Combiner newInstance;
    try {
      newInstance = this.getClass().newInstance();
    } catch (Exception e) {
      throw new RuntimeException(e);
    }
    newInstance.setSource(getSource().deepCopy(env));
    newInstance.combiners = combiners;
    newInstance.combineAllColumns = combineAllColumns;
    newInstance.isMajorCompaction = isMajorCompaction;
    newInstance.reduceOnFullCompactionOnly = reduceOnFullCompactionOnly;
    return newInstance;
  }

  @Override
  public IteratorOptions describeOptions() {
    IteratorOptions io = new IteratorOptions("comb", "Combiners apply reduce functions to multiple versions of values with otherwise equal keys", null, null);
    io.addNamedOption(ALL_OPTION, "set to true to apply Combiner to every column, otherwise leave blank. if true, " + COLUMNS_OPTION
        + " option will be ignored.");
    io.addNamedOption(COLUMNS_OPTION, "<col fam>[:<col qual>]{,<col fam>[:<col qual>]} escape non-alphanum chars using %<hex>.");
    io.addNamedOption(REDUCE_ON_FULL_COMPACTION_ONLY_OPTION, "If true, only reduce on full major compactions.  Defaults to false. ");
    return io;
  }

  @Override
  public boolean validateOptions(Map<String,String> options) {
    if (options.containsKey(ALL_OPTION)) {
      try {
        combineAllColumns = Boolean.parseBoolean(options.get(ALL_OPTION));
      } catch (Exception e) {
        throw new IllegalArgumentException("bad boolean " + ALL_OPTION + ":" + options.get(ALL_OPTION));
      }
      if (combineAllColumns)
        return true;
    }
    if (!options.containsKey(COLUMNS_OPTION))
      throw new IllegalArgumentException("options must include " + ALL_OPTION + " or " + COLUMNS_OPTION);

    String encodedColumns = options.get(COLUMNS_OPTION);
    if (encodedColumns.length() == 0)
      throw new IllegalArgumentException("empty columns specified in option " + COLUMNS_OPTION);

    for (String columns : Splitter.on(",").split(encodedColumns)) {
      if (!ColumnSet.isValidEncoding(columns))
        throw new IllegalArgumentException("invalid column encoding " + encodedColumns);
    }

    return true;
  }

  /**
   * A convenience method to set which columns a combiner should be applied to. For each column specified, all versions of a Key which match that @{link
   * IteratorSetting.Column} will be combined individually in each row. This method is likely to be used in conjunction with
   * {@link ScannerBase#fetchColumnFamily(Text)} or {@link ScannerBase#fetchColumn(Text,Text)}.
   *
   * @param is
   *          iterator settings object to configure
   * @param columns
   *          a list of columns to encode as the value for the combiner column configuration
   */
  public static void setColumns(IteratorSetting is, List<IteratorSetting.Column> columns) {
    String sep = "";
    StringBuilder sb = new StringBuilder();

    for (Column col : columns) {
      sb.append(sep);
      sep = ",";
      sb.append(ColumnSet.encodeColumns(col.getFirst(), col.getSecond()));
    }

    is.addOption(COLUMNS_OPTION, sb.toString());
  }

  /**
   * A convenience method to set the "all columns" option on a Combiner. This will combine all columns individually within each row.
   *
   * @param is
   *          iterator settings object to configure
   * @param combineAllColumns
   *          if true, the columns option is ignored and the Combiner will be applied to all columns
   */
  public static void setCombineAllColumns(IteratorSetting is, boolean combineAllColumns) {
    is.addOption(ALL_OPTION, Boolean.toString(combineAllColumns));
  }

  /**
   * Combiners may not work correctly with deletes. Sometimes when Accumulo compacts the files in a tablet, it only compacts a subset of the files. If a delete
   * marker exists in one of the files that is not being compacted, then data that should be deleted may be combined. See
   * <a href="https://issues.apache.org/jira/browse/ACCUMULO-2232">ACCUMULO-2232</a> for more information. For correctness deletes should not be used with
   * columns that are combined OR this option should be set to true.
   *
   * <p>
   * When this method is set to true all data is passed through during partial major compactions and no reducing is done. Reducing is only done during scan and
   * full major compactions, when deletes can be correctly handled. Only reducing on full major compactions may have negative performance implications, leaving
   * lots of work to be done at scan time.
   *
   * <p>
   * When this method is set to false, combiners will log an error if a delete is seen during any compaction. This can be suppressed by adjusting logging
   * configuration. Errors will not be logged more than once an hour per Combiner, regardless of how many deletes are seen.
   *
   * <p>
   * This method was added in 1.6.4 and 1.7.1. If you want your code to work in earlier versions of 1.6 and 1.7 then do not call this method. If not set this
   * property defaults to false in order to maintain compatibility.
   *
   * @since 1.6.4 1.7.1 1.8.0
   */

  public static void setReduceOnFullCompactionOnly(IteratorSetting is, boolean reduceOnFullCompactionOnly) {
    is.addOption(REDUCE_ON_FULL_COMPACTION_ONLY_OPTION, Boolean.toString(reduceOnFullCompactionOnly));
  }

}<|MERGE_RESOLUTION|>--- conflicted
+++ resolved
@@ -37,6 +37,8 @@
 import org.apache.accumulo.core.iterators.IteratorUtil.IteratorScope;
 import org.apache.accumulo.core.iterators.conf.ColumnSet;
 import org.apache.hadoop.io.Text;
+import org.slf4j.Logger;
+import org.slf4j.LoggerFactory;
 
 import com.google.common.annotations.VisibleForTesting;
 import com.google.common.base.Splitter;
@@ -66,10 +68,9 @@
  * WARNING : Using deletes with Combiners may not work as intended. See {@link #setReduceOnFullCompactionOnly(IteratorSetting, boolean)}
  */
 public abstract class Combiner extends WrappingIterator implements OptionDescriber {
-<<<<<<< HEAD
-=======
-  static final Logger sawDeleteLog = Logger.getLogger(Combiner.class.getName()+".SawDelete");
->>>>>>> 7a1d6d92
+
+  static final Logger sawDeleteLog = LoggerFactory.getLogger(Combiner.class.getName() + ".SawDelete");
+
   protected static final String COLUMNS_OPTION = "columns";
   protected static final String ALL_OPTION = "all";
   protected static final String REDUCE_ON_FULL_COMPACTION_ONLY_OPTION = "reduceOnFullCompactionOnly";
@@ -177,8 +178,9 @@
         loggedMsgCache.get(this.getClass().getName(), new Callable<Boolean>() {
           @Override
           public Boolean call() throws Exception {
-            sawDeleteLog.error("Combiner of type " + Combiner.this.getClass().getSimpleName()
-                + " saw a delete during a partial compaction.  This could cause undesired results.  See ACCUMULO-2232.  Will not log subsequent occurences for at least 1 hour.");
+            sawDeleteLog.error(
+                "Combiner of type {} saw a delete during a partial compaction.  This could cause undesired results.  See ACCUMULO-2232.  Will not log subsequent "
+                    + "occurences for at least 1 hour.", Combiner.this.getClass().getSimpleName());
             // the value is not used and does not matter
             return Boolean.TRUE;
           }
@@ -378,9 +380,9 @@
 
   /**
    * Combiners may not work correctly with deletes. Sometimes when Accumulo compacts the files in a tablet, it only compacts a subset of the files. If a delete
-   * marker exists in one of the files that is not being compacted, then data that should be deleted may be combined. See
-   * <a href="https://issues.apache.org/jira/browse/ACCUMULO-2232">ACCUMULO-2232</a> for more information. For correctness deletes should not be used with
-   * columns that are combined OR this option should be set to true.
+   * marker exists in one of the files that is not being compacted, then data that should be deleted may be combined. See <a
+   * href="https://issues.apache.org/jira/browse/ACCUMULO-2232">ACCUMULO-2232</a> for more information. For correctness deletes should not be used with columns
+   * that are combined OR this option should be set to true.
    *
    * <p>
    * When this method is set to true all data is passed through during partial major compactions and no reducing is done. Reducing is only done during scan and
