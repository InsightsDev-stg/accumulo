--- conflicted
+++ resolved
@@ -169,15 +169,11 @@
     this.iterator = source;
 
     try {
-<<<<<<< HEAD
       String context = null;
       if (null != env)
         context = env.getConfig().get(Property.TABLE_CLASSPATH);
-      this.aggregators = new ColumnToClassMapping<Aggregator>(options, Aggregator.class, context);
-=======
       this.aggregators = new ColumnToClassMapping<org.apache.accumulo.core.iterators.aggregation.Aggregator>(options,
-          org.apache.accumulo.core.iterators.aggregation.Aggregator.class);
->>>>>>> e395bc8c
+          org.apache.accumulo.core.iterators.aggregation.Aggregator.class, context);
     } catch (ClassNotFoundException e) {
       log.error(e.toString());
       throw new IllegalArgumentException(e);
