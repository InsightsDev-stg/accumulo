/*
 * Licensed to the Apache Software Foundation (ASF) under one
 * or more contributor license agreements.  See the NOTICE file
 * distributed with this work for additional information
 * regarding copyright ownership.  The ASF licenses this file
 * to you under the Apache License, Version 2.0 (the
 * "License"); you may not use this file except in compliance
 * with the License.  You may obtain a copy of the License at
 *
 *     http://www.apache.org/licenses/LICENSE-2.0
 *
 * Unless required by applicable law or agreed to in writing, software
 * distributed under the License is distributed on an "AS IS" BASIS,
 * WITHOUT WARRANTIES OR CONDITIONS OF ANY KIND, either express or implied.
 * See the License for the specific language governing permissions and
 * limitations under the License.
 */
package org.apache.accumulo.core.data;

import static org.apache.accumulo.core.util.ByteBufferUtil.toBytes;

import java.io.DataInput;
import java.io.DataOutput;
import java.io.IOException;
import java.nio.ByteBuffer;
import java.util.List;

import com.google.common.base.Preconditions;

import org.apache.accumulo.core.Constants;
import org.apache.hadoop.io.BytesWritable;
import org.apache.hadoop.io.WritableComparable;
import org.apache.hadoop.io.WritableComparator;

/**
 * A byte sequence that is usable as a key or value. Based on {@link org.apache.hadoop.io.BytesWritable} only this class is NOT resizable and DOES NOT
 * distinguish between the size of the sequence and the current capacity as {@link org.apache.hadoop.io.BytesWritable} does. Hence it is comparatively
 * 'immutable'.
 */
public class Value implements WritableComparable<Object> {
  private static final byte[] EMPTY = new byte[0];
  protected byte[] value;

  /**
   * Creates a zero-size sequence.
   */
  public Value() {
    this(EMPTY, false);
  }
  
  /**
   * Creates a Value using a byte array as the initial value. The given byte
   * array is used directly as the backing array, so later changes made to the
   * array reflect into the new Value.
   * 
<<<<<<< HEAD
   * @param bytes bytes of value
=======
   * @param bytes May not be null
>>>>>>> f2920c26
   */
  public Value(byte[] bytes) {
    this(bytes, false);
  }
  
  /**
<<<<<<< HEAD
   * Creates a Value using the bytes in a buffer as the initial value. Makes
   * a defensive copy.
   * 
   * @param bytes bytes of value
=======
   * Create a Value using a copy of the ByteBuffer's content.
   * 
   * @param bytes May not be null
>>>>>>> f2920c26
   */
  public Value(ByteBuffer bytes) {
    /* TODO ACCUMULO-2509 right now this uses the entire backing array, which must be accessible. */
    this(toBytes(bytes), false);
  }
  
  /**
   * @param bytes may not be null
   * @deprecated A copy of the bytes in the buffer is always made. Use {@link #Value(ByteBuffer)} instead.
   * 
   * @param bytes bytes of value
   * @param copy false to use the backing array of the buffer directly as the
   * backing array, true to force a copy
   */
  @Deprecated
  public Value(ByteBuffer bytes, boolean copy) {
    /* TODO ACCUMULO-2509 right now this uses the entire backing array, which must be accessible. */
    this(toBytes(bytes), false);
  }
  
  /**
<<<<<<< HEAD
   * Creates a Value using a byte array as the initial value.
   * 
   * @param bytes bytes of value
   * @param copy false to use the given byte array directly as the backing
   * array, true to force a copy
=======
   * Create a Value based on the given bytes.
   * @param bytes may not be null
   * @param copy signal if Value must make its own copy of bytes, or if it can use the array directly.
>>>>>>> f2920c26
   */
  public Value(byte[] bytes, boolean copy) {
    Preconditions.checkNotNull(bytes);
    if (!copy) {
      this.value = bytes;
    } else {
      this.value = new byte[bytes.length];
      System.arraycopy(bytes, 0, this.value, 0, bytes.length);
    }
    
  }
  
  /**
   * Creates a new Value based on another.
   * 
<<<<<<< HEAD
   * @param ibw original Value
=======
   * @param ibw may not be null.
>>>>>>> f2920c26
   */
  public Value(final Value ibw) {
    this(ibw.get(), 0, ibw.getSize());
  }
  
  /**
   * Creates a Value based on a range in a byte array. A copy of the bytes is
   * always made.
   * 
<<<<<<< HEAD
   * @param newData byte array containing value bytes
   * @param offset the offset in newData to start with for valye bytes
   * @param length the number of bytes in the value
   * @throws IndexOutOfBoundsException if offset or length are invalid
=======
   * @param newData source of copy, may not be null
   * @param offset
   *          the offset in newData to start at
   * @param length
   *          the number of bytes to copy
>>>>>>> f2920c26
   */
  public Value(final byte[] newData, final int offset, final int length) {
    Preconditions.checkNotNull(newData);
    this.value = new byte[length];
    System.arraycopy(newData, offset, this.value, 0, length);
  }
  
  /**
<<<<<<< HEAD
   * Gets the byte data of this value.
   * 
   * @return value bytes
   * @throws IllegalStateException if this object is uninitialized because it
   * was not read correctly from a data stream
=======
   * @return the underlying byte array directly.
>>>>>>> f2920c26
   */
  public byte[] get() {
    assert(null != value);
    return this.value;
  }
  
  /**
<<<<<<< HEAD
   * Sets the byte data of this value. The given byte array is used directly as
   * the backing array, so later changes made to the array reflect into this
   * Value.
   *
   * @param b bytes of value
=======
   * @param b Use passed bytes as backing array for this instance, may not be null.
>>>>>>> f2920c26
   */
  public void set(final byte[] b) {
    Preconditions.checkNotNull(b);
    this.value = b;
  }
  
  /**
<<<<<<< HEAD
   * Sets the byte data of this value. The given byte array is copied.
   *
   * @param b bytes of value
=======
   * 
   * @param b copy the given byte array, may not be null.
>>>>>>> f2920c26
   */
  public void copy(byte[] b) {
    Preconditions.checkNotNull(b);
    this.value = new byte[b.length];
    System.arraycopy(b, 0, this.value, 0, b.length);
  }
  
  /**
<<<<<<< HEAD
   * Gets the size of this value.
   *
   * @return size in bytes
   * @throws IllegalStateException if this object is uninitialized because it
   * was not read correctly from a data stream
=======
   * @return the current size of the underlying buffer.
>>>>>>> f2920c26
   */
  public int getSize() {
    assert(null != value);
    return this.value.length;
  }
  
  @Override
  public void readFields(final DataInput in) throws IOException {
    this.value = new byte[in.readInt()];
    in.readFully(this.value, 0, this.value.length);
  }
  
  @Override
  public void write(final DataOutput out) throws IOException {
    out.writeInt(this.value.length);
    out.write(this.value, 0, this.value.length);
  }
  
  // Below methods copied from BytesWritable
  
  @Override
  public int hashCode() {
    return WritableComparator.hashBytes(value, this.value.length);
  }
  
  /**
   * Define the sort order of the BytesWritable.
   * 
   * @param right_obj
   *          The other bytes writable
   * @return Positive if left is bigger than right, 0 if they are equal, and negative if left is smaller than right.
   */
  @Override
  public int compareTo(Object right_obj) {
    return compareTo(((Value) right_obj).get());
  }
  
  /**
   * Compares the bytes in this object to the specified byte array
   * 
   * @return Positive if left is bigger than right, 0 if they are equal, and negative if left is smaller than right.
   */
  public int compareTo(final byte[] that) {
    int diff = this.value.length - that.length;
    return (diff != 0) ? diff : WritableComparator.compareBytes(this.value, 0, this.value.length, that, 0, that.length);
  }
  
  @Override
  public boolean equals(Object right_obj) {
    if (right_obj instanceof byte[]) {
      return compareTo((byte[]) right_obj) == 0;
    }
    if (right_obj instanceof Value) {
      return compareTo(right_obj) == 0;
    }
    return false;
  }
  
  @Override
  public String toString() {
    return new String(get(), Constants.UTF8);
  }
  
  /**
   * A Comparator optimized for Value.
   */
  public static class Comparator extends WritableComparator {
    private BytesWritable.Comparator comparator = new BytesWritable.Comparator();
    
    /** constructor */
    public Comparator() {
      super(Value.class);
    }
    
    @Override
    public int compare(byte[] b1, int s1, int l1, byte[] b2, int s2, int l2) {
      return comparator.compare(b1, s1, l1, b2, s2, l2);
    }
  }
  
  static { // register this comparator
    WritableComparator.define(Value.class, new Comparator());
  }
  
  /**
   * Converts a list of byte arrays to a two-dimensional array.
   *
   * @param array list of byte arrays
   * @return two-dimensional byte array containing one given byte array per row
	 */
  public static byte[][] toArray(final List<byte[]> array) {
    // List#toArray doesn't work on lists of byte [].
    byte[][] results = new byte[array.size()][];
    for (int i = 0; i < array.size(); i++) {
      results[i] = array.get(i);
    }
    return results;
  }
  
}<|MERGE_RESOLUTION|>--- conflicted
+++ resolved
@@ -53,27 +53,17 @@
    * array is used directly as the backing array, so later changes made to the
    * array reflect into the new Value.
    * 
-<<<<<<< HEAD
-   * @param bytes bytes of value
-=======
    * @param bytes May not be null
->>>>>>> f2920c26
    */
   public Value(byte[] bytes) {
     this(bytes, false);
   }
   
   /**
-<<<<<<< HEAD
    * Creates a Value using the bytes in a buffer as the initial value. Makes
    * a defensive copy.
    * 
-   * @param bytes bytes of value
-=======
-   * Create a Value using a copy of the ByteBuffer's content.
-   * 
    * @param bytes May not be null
->>>>>>> f2920c26
    */
   public Value(ByteBuffer bytes) {
     /* TODO ACCUMULO-2509 right now this uses the entire backing array, which must be accessible. */
@@ -95,17 +85,11 @@
   }
   
   /**
-<<<<<<< HEAD
    * Creates a Value using a byte array as the initial value.
    * 
-   * @param bytes bytes of value
+   * @param bytes may not be null
    * @param copy false to use the given byte array directly as the backing
    * array, true to force a copy
-=======
-   * Create a Value based on the given bytes.
-   * @param bytes may not be null
-   * @param copy signal if Value must make its own copy of bytes, or if it can use the array directly.
->>>>>>> f2920c26
    */
   public Value(byte[] bytes, boolean copy) {
     Preconditions.checkNotNull(bytes);
@@ -121,11 +105,7 @@
   /**
    * Creates a new Value based on another.
    * 
-<<<<<<< HEAD
-   * @param ibw original Value
-=======
    * @param ibw may not be null.
->>>>>>> f2920c26
    */
   public Value(final Value ibw) {
     this(ibw.get(), 0, ibw.getSize());
@@ -135,18 +115,10 @@
    * Creates a Value based on a range in a byte array. A copy of the bytes is
    * always made.
    * 
-<<<<<<< HEAD
-   * @param newData byte array containing value bytes
+   * @param newData source of copy, may not be null
    * @param offset the offset in newData to start with for valye bytes
    * @param length the number of bytes in the value
    * @throws IndexOutOfBoundsException if offset or length are invalid
-=======
-   * @param newData source of copy, may not be null
-   * @param offset
-   *          the offset in newData to start at
-   * @param length
-   *          the number of bytes to copy
->>>>>>> f2920c26
    */
   public Value(final byte[] newData, final int offset, final int length) {
     Preconditions.checkNotNull(newData);
@@ -155,15 +127,9 @@
   }
   
   /**
-<<<<<<< HEAD
    * Gets the byte data of this value.
    * 
-   * @return value bytes
-   * @throws IllegalStateException if this object is uninitialized because it
-   * was not read correctly from a data stream
-=======
    * @return the underlying byte array directly.
->>>>>>> f2920c26
    */
   public byte[] get() {
     assert(null != value);
@@ -171,15 +137,11 @@
   }
   
   /**
-<<<<<<< HEAD
    * Sets the byte data of this value. The given byte array is used directly as
    * the backing array, so later changes made to the array reflect into this
    * Value.
    *
-   * @param b bytes of value
-=======
-   * @param b Use passed bytes as backing array for this instance, may not be null.
->>>>>>> f2920c26
+   * @param b may not be null
    */
   public void set(final byte[] b) {
     Preconditions.checkNotNull(b);
@@ -187,14 +149,9 @@
   }
   
   /**
-<<<<<<< HEAD
    * Sets the byte data of this value. The given byte array is copied.
    *
-   * @param b bytes of value
-=======
-   * 
-   * @param b copy the given byte array, may not be null.
->>>>>>> f2920c26
+   * @param b may not be null
    */
   public void copy(byte[] b) {
     Preconditions.checkNotNull(b);
@@ -203,15 +160,9 @@
   }
   
   /**
-<<<<<<< HEAD
    * Gets the size of this value.
    *
    * @return size in bytes
-   * @throws IllegalStateException if this object is uninitialized because it
-   * was not read correctly from a data stream
-=======
-   * @return the current size of the underlying buffer.
->>>>>>> f2920c26
    */
   public int getSize() {
     assert(null != value);
