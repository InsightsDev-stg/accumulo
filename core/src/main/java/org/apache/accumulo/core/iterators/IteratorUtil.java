--- conflicted
+++ resolved
@@ -210,8 +210,6 @@
     parseIterConf(scope, iters, allOptions, conf);
 
     mergeOptions(ssio, allOptions);
-
-    return loadIterators(source, iters, allOptions, env, useAccumuloClassLoader, conf.get(Property.TABLE_CLASSPATH));
   }
 
   private static void mergeOptions(Map<String,Map<String,String>> ssio, Map<String,Map<String,String>> allOptions) {
@@ -225,7 +223,6 @@
         options.putAll(entry.getValue());
       }
     }
-<<<<<<< HEAD
   }
 
   public static <K extends WritableComparable<?>,V extends Writable> SortedKeyValueIterator<K,V> loadIterators(IteratorScope scope,
@@ -246,11 +243,6 @@
     return loadIterators(source, iters, allOptions, env, useAccumuloClassLoader, classLoaderContext);
   }
 
-  @SuppressWarnings("unchecked")
-=======
-  }
-
->>>>>>> d4882a15
   public static <K extends WritableComparable<?>,V extends Writable> SortedKeyValueIterator<K,V> loadIterators(SortedKeyValueIterator<K,V> source,
       Collection<IterInfo> iters, Map<String,Map<String,String>> iterOpts, IteratorEnvironment env, boolean useAccumuloClassLoader, String context)
       throws IOException {
