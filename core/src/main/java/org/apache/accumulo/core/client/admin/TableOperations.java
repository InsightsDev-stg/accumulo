/*
 * Licensed to the Apache Software Foundation (ASF) under one or more
 * contributor license agreements.  See the NOTICE file distributed with
 * this work for additional information regarding copyright ownership.
 * The ASF licenses this file to You under the Apache License, Version 2.0
 * (the "License"); you may not use this file except in compliance with
 * the License.  You may obtain a copy of the License at
 *
 *     http://www.apache.org/licenses/LICENSE-2.0
 *
 * Unless required by applicable law or agreed to in writing, software
 * distributed under the License is distributed on an "AS IS" BASIS,
 * WITHOUT WARRANTIES OR CONDITIONS OF ANY KIND, either express or implied.
 * See the License for the specific language governing permissions and
 * limitations under the License.
 */
package org.apache.accumulo.core.client.admin;

import java.io.IOException;
import java.util.Collection;
import java.util.EnumSet;
import java.util.List;
import java.util.Map;
import java.util.Map.Entry;
import java.util.Set;
import java.util.SortedSet;

import org.apache.accumulo.core.client.AccumuloException;
import org.apache.accumulo.core.client.AccumuloSecurityException;
import org.apache.accumulo.core.client.IteratorSetting;
import org.apache.accumulo.core.client.TableExistsException;
import org.apache.accumulo.core.client.TableNotFoundException;
import org.apache.accumulo.core.data.Range;
import org.apache.accumulo.core.iterators.IteratorUtil.IteratorScope;
import org.apache.accumulo.core.security.Authorizations;
import org.apache.hadoop.io.Text;

/**
 * Provides a class for administering tables
 * 
 */

public interface TableOperations {

  /**
   * Retrieve a list of tables in Accumulo.
   * 
   * @return List of tables in accumulo
   */
  SortedSet<String> list();

  /**
   * A method to check if a table exists in Accumulo.
   * 
   * @param tableName
   *          the name of the table
   * @return true if the table exists
   */
  boolean exists(String tableName);

  /**
   * Create a table with no special configuration
   * 
   * @param tableName
   *          the name of the table
   * @throws AccumuloException
   *           if a general error occurs
   * @throws AccumuloSecurityException
   *           if the user does not have permission
   * @throws TableExistsException
   *           if the table already exists
   */
  void create(String tableName) throws AccumuloException, AccumuloSecurityException, TableExistsException;

  /**
   * @param tableName
   *          the name of the table
   * @param limitVersion
   *          Enables/disables the versioning iterator, which will limit the number of Key versions kept.
   * @throws AccumuloException
   *           if a general error occurs
   * @throws AccumuloSecurityException
   *           if the user does not have permission
   * @throws TableExistsException
   *           if the table already exists
   */
  void create(String tableName, boolean limitVersion) throws AccumuloException, AccumuloSecurityException, TableExistsException;

  /**
   * @param tableName
   *          the name of the table
   * @param versioningIter
   *          Enables/disables the versioning iterator, which will limit the number of Key versions kept.
   * @param timeType
   *          specifies logical or real-time based time recording for entries in the table
   * @throws AccumuloException
   *           if a general error occurs
   * @throws AccumuloSecurityException
   *           if the user does not have permission
   * @throws TableExistsException
   *           if the table already exists
   */
  void create(String tableName, boolean versioningIter, TimeType timeType) throws AccumuloException, AccumuloSecurityException, TableExistsException;

  /**
   * Imports a table exported via exportTable and copied via hadoop distcp.
   * 
   * @param tableName
   *          Name of a table to create and import into.
   * @param importDir
   *          Directory that contains the files copied by distcp from exportTable
   * @since 1.5.0
   */
  void importTable(String tableName, String importDir) throws TableExistsException, AccumuloException, AccumuloSecurityException;

  /**
   * Exports a table. The tables data is not exported, just table metadata and a list of files to distcp. The table being exported must be offline and stay
   * offline for the duration of distcp. To avoid losing access to a table it can be cloned and the clone taken offline for export.
   * 
   * <p>
   * See docs/examples/README.export
   * 
   * @param tableName
   *          Name of the table to export.
   * @param exportDir
   *          An empty directory in HDFS where files containing table metadata and list of files to distcp will be placed.
   * @since 1.5.0
   */
  void exportTable(String tableName, String exportDir) throws TableNotFoundException, AccumuloException, AccumuloSecurityException;

  /**
   * Ensures that tablets are split along a set of keys.
   * <p>
   * Note that while the documentation for Text specifies that its bytestream should be UTF-8, the encoding is not enforced by operations that work with byte arrays.
   * <p>
   * For example, you can create 256 evenly-sliced splits via the following code sample even though the given byte sequences are not valid UTF-8.
   * <pre>
   * {@code
   *  TableOperations tableOps = connector.tableOperations();
   *  TreeSet<Text> splits = new TreeSet<Text>();
   *  for (int i = 0; i < 256; i++) {
   *    byte[] bytes = { (byte) i };
   *    splits.add(new Text(bytes));
   *  }
   *  tableOps.addSplits(TABLE_NAME, splits);
   * }
   * </pre>
   *
   * @param tableName
   *          the name of the table
   * @param partitionKeys
   *          a sorted set of row key values to pre-split the table on
   * @throws AccumuloException
   *           if a general error occurs
   * @throws AccumuloSecurityException
   *           if the user does not have permission
   * @throws TableNotFoundException
   *           if the table does not exist
   */
  void addSplits(String tableName, SortedSet<Text> partitionKeys) throws TableNotFoundException, AccumuloException, AccumuloSecurityException;

  /**
   * @param tableName
   *          the name of the table
   * @return the split points (end-row names) for the table's current split profile
   * @throws TableNotFoundException
   *           if the table does not exist
   * @deprecated since 1.5.0; use {@link #listSplits(String)} instead.
   */
  @Deprecated
  Collection<Text> getSplits(String tableName) throws TableNotFoundException;

  /**
   * @param tableName
   *          the name of the table
   * @return the split points (end-row names) for the table's current split profile
   * @throws TableNotFoundException
   *           if the table does not exist
   * @throws AccumuloException
   *           if a general error occurs
   * @throws AccumuloSecurityException
   *           if the user does not have permission
   * @since 1.5.0
   */
  Collection<Text> listSplits(String tableName) throws TableNotFoundException, AccumuloSecurityException, AccumuloException;

  /**
   * @param tableName
   *          the name of the table
   * @param maxSplits
   *          specifies the maximum number of splits to return
   * @return the split points (end-row names) for the table's current split profile, grouped into fewer splits so as not to exceed maxSplits
   * @deprecated since 1.5.0; use {@link #listSplits(String, int)} instead.
   */
  @Deprecated
  Collection<Text> getSplits(String tableName, int maxSplits) throws TableNotFoundException;

  /**
   * @param tableName
   *          the name of the table
   * @param maxSplits
   *          specifies the maximum number of splits to return
   * @throws AccumuloException
   *           if a general error occurs
   * @throws AccumuloSecurityException
   *           if the user does not have permission
   * @return the split points (end-row names) for the table's current split profile, grouped into fewer splits so as not to exceed maxSplits
   * @since 1.5.0
   */
  Collection<Text> listSplits(String tableName, int maxSplits) throws TableNotFoundException, AccumuloSecurityException, AccumuloException;

  /**
   * Finds the max row within a given range. To find the max row in a table, pass null for start and end row.
   * 
   * @param auths
   *          find the max row that can seen with these auths
   * @param startRow
   *          row to start looking at, null means -Infinity
   * @param startInclusive
   *          determines if the start row is included
   * @param endRow
   *          row to stop looking at, null means Infinity
   * @param endInclusive
   *          determines if the end row is included
   * 
   * @return The max row in the range, or null if there is no visible data in the range.
   */
  Text getMaxRow(String tableName, Authorizations auths, Text startRow, boolean startInclusive, Text endRow, boolean endInclusive)
      throws TableNotFoundException, AccumuloException, AccumuloSecurityException;

  /**
   * Merge tablets between (start, end]
   * 
   * @param tableName
   *          the table to merge
   * @param start
   *          first tablet to be merged contains the row after this row, null means the first tablet
   * @param end
   *          last tablet to be merged contains this row, null means the last tablet
   */
  void merge(String tableName, Text start, Text end) throws AccumuloException, AccumuloSecurityException, TableNotFoundException;

  /**
   * Delete rows between (start, end]
   * 
   * @param tableName
   *          the table to merge
   * @param start
   *          delete rows after this, null means the first row of the table
   * @param end
   *          last row to be deleted, inclusive, null means the last row of the table
   */
  void deleteRows(String tableName, Text start, Text end) throws AccumuloException, AccumuloSecurityException, TableNotFoundException;

  /**
   * Starts a full major compaction of the tablets in the range (start, end]. The compaction is preformed even for tablets that have only one file.
   * 
   * @param tableName
   *          the table to compact
   * @param start
   *          first tablet to be compacted contains the row after this row, null means the first tablet in table
   * @param end
   *          last tablet to be merged contains this row, null means the last tablet in table
   * @param flush
   *          when true, table memory is flushed before compaction starts
   * @param wait
   *          when true, the call will not return until compactions are finished
   */
  void compact(String tableName, Text start, Text end, boolean flush, boolean wait) throws AccumuloSecurityException, TableNotFoundException,
      AccumuloException;

  /**
   * Starts a full major compaction of the tablets in the range (start, end]. The compaction is preformed even for tablets that have only one file.
   * 
   * @param tableName
   *          the table to compact
   * @param start
   *          first tablet to be compacted contains the row after this row, null means the first tablet in table
   * @param end
   *          last tablet to be merged contains this row, null means the last tablet in table
   * @param iterators
   *          A set of iterators that will be applied to each tablet compacted
   * @param flush
   *          when true, table memory is flushed before compaction starts
   * @param wait
   *          when true, the call will not return until compactions are finished
   * @since 1.5.0
   */
  void compact(String tableName, Text start, Text end, List<IteratorSetting> iterators, boolean flush, boolean wait) throws AccumuloSecurityException,
      TableNotFoundException, AccumuloException;

  /**
   * Cancels a user initiated major compaction of a table initiated with {@link #compact(String, Text, Text, boolean, boolean)} or
   * {@link #compact(String, Text, Text, List, boolean, boolean)}. Compactions of tablets that are currently running may finish, but new compactions of tablets
   * will not start.
   * 
   * @param tableName
   *          the name of the table
   * @throws AccumuloException
   *           if a general error occurs
   * @throws TableNotFoundException
   *           if the table does not exist
   * @throws AccumuloSecurityException
   *           if the user does not have permission
   * @since 1.5.0
   */
  void cancelCompaction(String tableName) throws AccumuloSecurityException, TableNotFoundException, AccumuloException;

  /**
   * Delete a table
   * 
   * @param tableName
   *          the name of the table
   * @throws AccumuloException
   *           if a general error occurs
   * @throws AccumuloSecurityException
   *           if the user does not have permission
   * @throws TableNotFoundException
   *           if the table does not exist
   */
  void delete(String tableName) throws AccumuloException, AccumuloSecurityException, TableNotFoundException;

  /**
   * Clone a table from an existing table. The cloned table will have the same data as the source table it was created from. After cloning, the two tables can
   * mutate independently. Initially the cloned table should not use any extra space, however as the source table and cloned table major compact extra space
   * will be used by the clone.
   * 
   * Initially the cloned table is only readable and writable by the user who created it.
   * 
   * @param srcTableName
   *          the table to clone
   * @param newTableName
   *          the name of the clone
   * @param flush
   *          determines if memory is flushed in the source table before cloning.
   * @param propertiesToSet
   *          the sources tables properties are copied, this allows overriding of those properties
   * @param propertiesToExclude
   *          do not copy these properties from the source table, just revert to system defaults
   */

  void clone(String srcTableName, String newTableName, boolean flush, Map<String,String> propertiesToSet, Set<String> propertiesToExclude)
      throws AccumuloException, AccumuloSecurityException, TableNotFoundException, TableExistsException;

  /**
   * Rename a table
   * 
   * @param oldTableName
   *          the old table name
   * @param newTableName
   *          the new table name, which must be in the same namespace as the oldTableName
   * @throws AccumuloException
   *           if a general error occurs
   * @throws AccumuloSecurityException
   *           if the user does not have permission
   * @throws TableNotFoundException
   *           if the old table name does not exist
   * @throws TableExistsException
   *           if the new table name already exists
   */
  void rename(String oldTableName, String newTableName) throws AccumuloSecurityException, TableNotFoundException, AccumuloException,
      TableExistsException;

  /**
   * Initiate a flush of a table's data that is in memory
   * 
   * @param tableName
   *          the name of the table
   * @throws AccumuloException
   *           if a general error occurs
   * @throws AccumuloSecurityException
   *           if the user does not have permission
   * 
   * @deprecated As of release 1.4, replaced by {@link #flush(String, Text, Text, boolean)}
   */
  @Deprecated
  void flush(String tableName) throws AccumuloException, AccumuloSecurityException;

  /**
   * Flush a table's data that is currently in memory.
   * 
   * @param tableName
   *          the name of the table
   * @param wait
   *          if true the call will not return until all data present in memory when the call was is flushed if false will initiate a flush of data in memory,
   *          but will not wait for it to complete
   * @throws AccumuloException
   *           if a general error occurs
   * @throws AccumuloSecurityException
   *           if the user does not have permission
   */
  void flush(String tableName, Text start, Text end, boolean wait) throws AccumuloException, AccumuloSecurityException, TableNotFoundException;

  /**
   * Sets a property on a table. Note that it may take a short period of time (a second) to propagate the change everywhere.
   * 
   * @param tableName
   *          the name of the table
   * @param property
   *          the name of a per-table property
   * @param value
   *          the value to set a per-table property to
   * @throws AccumuloException
   *           if a general error occurs
   * @throws AccumuloSecurityException
   *           if the user does not have permission
   */
  void setProperty(String tableName, String property, String value) throws AccumuloException, AccumuloSecurityException;

  /**
   * Removes a property from a table. Note that it may take a short period of time (a second) to propagate the change everywhere.
   * 
   * @param tableName
   *          the name of the table
   * @param property
   *          the name of a per-table property
   * @throws AccumuloException
   *           if a general error occurs
   * @throws AccumuloSecurityException
   *           if the user does not have permission
   */
  void removeProperty(String tableName, String property) throws AccumuloException, AccumuloSecurityException;

  /**
   * Gets properties of a table. Note that recently changed properties may not be available immediately.
   * 
   * @param tableName
   *          the name of the table
   * @return all properties visible by this table (system and per-table properties). Note that recently changed properties may not be visible immediately.
   * @throws TableNotFoundException
   *           if the table does not exist
   */
  Iterable<Entry<String,String>> getProperties(String tableName) throws AccumuloException, TableNotFoundException;

  /**
   * Sets a table's locality groups. A table's locality groups can be changed at any time.
   * 
   * @param tableName
   *          the name of the table
   * @param groups
   *          mapping of locality group names to column families in the locality group
   * @throws AccumuloException
   *           if a general error occurs
   * @throws AccumuloSecurityException
   *           if the user does not have permission
   * @throws TableNotFoundException
   *           if the table does not exist
   */
  void setLocalityGroups(String tableName, Map<String,Set<Text>> groups) throws AccumuloException, AccumuloSecurityException, TableNotFoundException;

  /**
   * 
   * Gets the locality groups currently set for a table.
   * 
   * @param tableName
   *          the name of the table
   * @return mapping of locality group names to column families in the locality group
   * @throws AccumuloException
   *           if a general error occurs
   * @throws TableNotFoundException
   *           if the table does not exist
   */
  Map<String,Set<Text>> getLocalityGroups(String tableName) throws AccumuloException, TableNotFoundException;

  /**
   * @param tableName
   *          the name of the table
   * @param range
   *          a range to split
   * @param maxSplits
   *          the maximum number of splits
   * @return the range, split into smaller ranges that fall on boundaries of the table's split points as evenly as possible
   * @throws AccumuloException
   *           if a general error occurs
   * @throws AccumuloSecurityException
   *           if the user does not have permission
   * @throws TableNotFoundException
   *           if the table does not exist
   */
  Set<Range> splitRangeByTablets(String tableName, Range range, int maxSplits) throws AccumuloException, AccumuloSecurityException,
      TableNotFoundException;

  /**
   * Bulk import all the files in a directory into a table.
   * 
   * @param tableName
   *          the name of the table
   * @param dir
   *          the HDFS directory to find files for importing
   * @param failureDir
   *          the HDFS directory to place files that failed to be imported, must exist and be empty
   * @param setTime
   *          override the time values in the input files, and use the current time for all mutations
   * @throws IOException
   *           when there is an error reading/writing to HDFS
   * @throws AccumuloException
   *           when there is a general accumulo error
   * @throws AccumuloSecurityException
   *           when the user does not have the proper permissions
   * @throws TableNotFoundException
   *           when the table no longer exists
   * 
   */
  void importDirectory(String tableName, String dir, String failureDir, boolean setTime) throws TableNotFoundException, IOException, AccumuloException,
      AccumuloSecurityException;

  /**
   * Initiates taking a table offline, but does not wait for action to complete
   * 
   * @param tableName
   *          the table to take offline
   * @throws AccumuloException
   *           when there is a general accumulo error
   * @throws AccumuloSecurityException
   *           when the user does not have the proper permissions
   */
  void offline(String tableName) throws AccumuloSecurityException, AccumuloException, TableNotFoundException;

  /**
   * 
   * @param tableName
   *          the table to take offline
   * @param wait
   *          if true, then will not return until table is offline
   * @throws AccumuloException
   *           when there is a general accumulo error
   * @throws AccumuloSecurityException
   *           when the user does not have the proper permissions
   * @throws TableNotFoundException
   * @since 1.6.0
   */
  void offline(String tableName, boolean wait) throws AccumuloSecurityException, AccumuloException, TableNotFoundException;

  /**
   * Initiates bringing a table online, but does not wait for action to complete
   * 
   * @param tableName
   *          the table to take online
   * @throws AccumuloException
   *           when there is a general accumulo error
   * @throws AccumuloSecurityException
   *           when the user does not have the proper permissions
   */
  void online(String tableName) throws AccumuloSecurityException, AccumuloException, TableNotFoundException;

  /**
   * 
   * @param tableName
   *          the table to take online
   * @param wait
   *          if true, then will not return until table is online
   * @throws AccumuloException
   *           when there is a general accumulo error
   * @throws AccumuloSecurityException
   *           when the user does not have the proper permissions
   * @throws TableNotFoundException
   * @since 1.6.0
   */
  void online(String tableName, boolean wait) throws AccumuloSecurityException, AccumuloException, TableNotFoundException;

  /**
   * Clears the tablet locator cache for a specified table
   * 
   * @param tableName
   *          the name of the table
   * @throws TableNotFoundException
   *           if table does not exist
   */
  void clearLocatorCache(String tableName) throws TableNotFoundException;

  /**
   * Get a mapping of table name to internal table id.
   * 
   * @return the map from table name to internal table id
   */
  Map<String,String> tableIdMap();

  /**
   * Add an iterator to a table on all scopes.
   * 
   * @param tableName
   *          the name of the table
   * @param setting
   *          object specifying the properties of the iterator
   * @throws AccumuloSecurityException
   *           thrown if the user does not have the ability to set properties on the table
   * @throws TableNotFoundException
   *           throw if the table no longer exists
   * @throws IllegalArgumentException
   *           if the setting conflicts with any existing iterators
   */
  void attachIterator(String tableName, IteratorSetting setting) throws AccumuloSecurityException, AccumuloException, TableNotFoundException;

  /**
   * Add an iterator to a table on the given scopes.
   * 
   * @param tableName
   *          the name of the table
   * @param setting
   *          object specifying the properties of the iterator
   * @throws AccumuloSecurityException
   *           thrown if the user does not have the ability to set properties on the table
   * @throws TableNotFoundException
   *           throw if the table no longer exists
   * @throws IllegalArgumentException
   *           if the setting conflicts with any existing iterators
   */
  void attachIterator(String tableName, IteratorSetting setting, EnumSet<IteratorScope> scopes) throws AccumuloSecurityException, AccumuloException,
      TableNotFoundException;

  /**
   * Remove an iterator from a table by name.
   * 
   * @param tableName
   *          the name of the table
   * @param name
   *          the name of the iterator
   * @param scopes
   *          the scopes of the iterator
   * @throws AccumuloSecurityException
   *           thrown if the user does not have the ability to set properties on the table
   * @throws TableNotFoundException
   *           throw if the table no longer exists
   */
  void removeIterator(String tableName, String name, EnumSet<IteratorScope> scopes) throws AccumuloSecurityException, AccumuloException,
      TableNotFoundException;

  /**
   * Get the settings for an iterator.
   * 
   * @param tableName
   *          the name of the table
   * @param name
   *          the name of the iterator
   * @param scope
   *          the scope of the iterator
   * @return the settings for this iterator
   * @throws AccumuloSecurityException
   *           thrown if the user does not have the ability to set properties on the table
   * @throws TableNotFoundException
   *           throw if the table no longer exists
   */
  IteratorSetting getIteratorSetting(String tableName, String name, IteratorScope scope) throws AccumuloSecurityException, AccumuloException,
      TableNotFoundException;

  /**
   * Get a list of iterators for this table.
   * 
   * @param tableName
   *          the name of the table
   * @return a set of iterator names
   */
  Map<String,EnumSet<IteratorScope>> listIterators(String tableName) throws AccumuloSecurityException, AccumuloException, TableNotFoundException;

  /**
   * Check whether a given iterator configuration conflicts with existing configuration; in particular, determine if the name or priority are already in use for
   * the specified scopes.
   * 
   * @param tableName
   *          the name of the table
   * @param setting
   *          object specifying the properties of the iterator
<<<<<<< HEAD
   * @throws AccumuloException
   * @throws TableNotFoundException
=======
   * @throws IllegalStateException
   *           if the setting conflicts with any existing iterators
>>>>>>> 92613388
   */
  void checkIteratorConflicts(String tableName, IteratorSetting setting, EnumSet<IteratorScope> scopes) throws AccumuloException, TableNotFoundException;

  /**
   * Add a new constraint to a table.
   * 
   * @param tableName
   *          the name of the table
   * @param constraintClassName
   *          the full name of the constraint class
   * @return the unique number assigned to the constraint
   * @throws AccumuloException
   *           thrown if the constraint has already been added to the table or if there are errors in the configuration of existing constraints
   * @throws AccumuloSecurityException
   *           thrown if the user doesn't have permission to add the constraint
   * @since 1.5.0
   */
  int addConstraint(String tableName, String constraintClassName) throws AccumuloException, AccumuloSecurityException, TableNotFoundException;

  /**
   * Remove a constraint from a table.
   * 
   * @param tableName
   *          the name of the table
   * @param number
   *          the unique number assigned to the constraint
   * @throws AccumuloSecurityException
   *           thrown if the user doesn't have permission to remove the constraint
   * @since 1.5.0
   */
  void removeConstraint(String tableName, int number) throws AccumuloException, AccumuloSecurityException;

  /**
   * List constraints on a table with their assigned numbers.
   * 
   * @param tableName
   *          the name of the table
   * @return a map from constraint class name to assigned number
   * @throws AccumuloException
   *           thrown if there are errors in the configuration of existing constraints
   * @since 1.5.0
   */
  Map<String,Integer> listConstraints(String tableName) throws AccumuloException, TableNotFoundException;

  /**
   * Gets the number of bytes being used in the files for a set of tables
   * 
   * @param tables
   *          a set of tables
   * @return a list of disk usage objects containing linked table names and sizes
   * @throws AccumuloException
   * @throws AccumuloSecurityException
   * @since 1.6.0
   */
  List<DiskUsage> getDiskUsage(Set<String> tables) throws AccumuloException, AccumuloSecurityException, TableNotFoundException;

  /**
   * Test to see if the instance can load the given class as the given type. This check uses the table classpath if it is set.
   * 
   * @return true if the instance can load the given class as the given type, false otherwise
   * 
   * @since 1.5.0
   */
  boolean testClassLoad(String tableName, final String className, final String asTypeName) throws AccumuloException, AccumuloSecurityException,
      TableNotFoundException;
}<|MERGE_RESOLUTION|>--- conflicted
+++ resolved
@@ -660,13 +660,8 @@
    *          the name of the table
    * @param setting
    *          object specifying the properties of the iterator
-<<<<<<< HEAD
-   * @throws AccumuloException
-   * @throws TableNotFoundException
-=======
-   * @throws IllegalStateException
-   *           if the setting conflicts with any existing iterators
->>>>>>> 92613388
+   * @throws AccumuloException
+   * @throws TableNotFoundException
    */
   void checkIteratorConflicts(String tableName, IteratorSetting setting, EnumSet<IteratorScope> scopes) throws AccumuloException, TableNotFoundException;
 
