/*
 * Licensed to the Apache Software Foundation (ASF) under one or more
 * contributor license agreements.  See the NOTICE file distributed with
 * this work for additional information regarding copyright ownership.
 * The ASF licenses this file to You under the Apache License, Version 2.0
 * (the "License"); you may not use this file except in compliance with
 * the License.  You may obtain a copy of the License at
 *
 *     http://www.apache.org/licenses/LICENSE-2.0
 *
 * Unless required by applicable law or agreed to in writing, software
 * distributed under the License is distributed on an "AS IS" BASIS,
 * WITHOUT WARRANTIES OR CONDITIONS OF ANY KIND, either express or implied.
 * See the License for the specific language governing permissions and
 * limitations under the License.
 */
package org.apache.accumulo.core.conf;

import java.io.FileNotFoundException;
import java.io.PrintStream;
import java.io.UnsupportedEncodingException;
import java.util.HashMap;
import java.util.Map;
import java.util.Map.Entry;

import org.apache.accumulo.core.Constants;

/**
 * An {@link AccumuloConfiguration} that contains only default values for
 * properties. This class is a singleton.
 */
public class DefaultConfiguration extends AccumuloConfiguration {
  private static DefaultConfiguration instance = null;
  private Map<String,String> resolvedProps = null;

  /**
   * Gets an instance of this class.
   *
   * @return default configuration
   * @throws RuntimeException if the default configuration is invalid
   */
  synchronized public static DefaultConfiguration getInstance() {
    if (instance == null) {
      instance = new DefaultConfiguration();
      ConfigSanityCheck.validate(instance);
    }
    return instance;
  }

  @Override
  public String get(Property property) {
    return property.getDefaultValue();
  }

  private synchronized Map<String,String> getResolvedProps() {
    if (resolvedProps == null) {
      // the following loop is super slow, it takes a few milliseconds, so cache it
      resolvedProps = new HashMap<String,String>();
      for (Property prop : Property.values())
        if (!prop.getType().equals(PropertyType.PREFIX))
          resolvedProps.put(prop.getKey(), prop.getDefaultValue());
    }
    return resolvedProps;
  }

  @Override
  public void getProperties(Map<String,String> props, PropertyFilter filter) {
    for (Entry<String,String> entry : getResolvedProps().entrySet())
      if (filter.accept(entry.getKey()))
        props.put(entry.getKey(), entry.getValue());
  }

<<<<<<< HEAD
  /**
   * Generates HTML documentation on the default configuration. Used by the monitor to show configuration properties.
   *
   * @param doc stream to write HTML to
   */
  protected static void generateDocumentation(PrintStream doc) {
    new ConfigurationDocGen(doc).generateHtml();
  }

  /*
   * Generates documentation for conf/accumulo-site.xml file usage. Arguments
   * are: "--generate-doc", file to write to.
   *
   * @param args command-line arguments
   * @throws IllegalArgumentException if args is invalid
=======
  /*
   * Generate documentation for conf/accumulo-site.xml file usage
>>>>>>> a20e19fc
   */
  public static void main(String[] args) throws FileNotFoundException, UnsupportedEncodingException {
    if (args.length == 2 && args[0].equals("--generate-html")) {
      new ConfigurationDocGen(new PrintStream(args[1], Constants.UTF8.name())).generateHtml();
    } else if (args.length == 2 && args[0].equals("--generate-latex")) {
      new ConfigurationDocGen(new PrintStream(args[1], Constants.UTF8.name())).generateLaTeX();
    } else {
      throw new IllegalArgumentException("Usage: " + DefaultConfiguration.class.getName() + " --generate-html <filename> | --generate-latex <filename>");
    }
  }

}<|MERGE_RESOLUTION|>--- conflicted
+++ resolved
@@ -70,26 +70,12 @@
         props.put(entry.getKey(), entry.getValue());
   }
 
-<<<<<<< HEAD
-  /**
-   * Generates HTML documentation on the default configuration. Used by the monitor to show configuration properties.
-   *
-   * @param doc stream to write HTML to
-   */
-  protected static void generateDocumentation(PrintStream doc) {
-    new ConfigurationDocGen(doc).generateHtml();
-  }
-
   /*
    * Generates documentation for conf/accumulo-site.xml file usage. Arguments
    * are: "--generate-doc", file to write to.
    *
    * @param args command-line arguments
    * @throws IllegalArgumentException if args is invalid
-=======
-  /*
-   * Generate documentation for conf/accumulo-site.xml file usage
->>>>>>> a20e19fc
    */
   public static void main(String[] args) throws FileNotFoundException, UnsupportedEncodingException {
     if (args.length == 2 && args[0].equals("--generate-html")) {
