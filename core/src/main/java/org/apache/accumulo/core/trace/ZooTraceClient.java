--- conflicted
+++ resolved
@@ -16,10 +16,9 @@
  */
 package org.apache.accumulo.core.trace;
 
-import static com.google.common.base.Charsets.UTF_8;
+import static java.nio.charset.StandardCharsets.UTF_8;
 
 import java.io.IOException;
-import java.nio.charset.StandardCharsets;
 import java.util.ArrayList;
 import java.util.List;
 import java.util.Map;
@@ -76,11 +75,7 @@
       List<String> hosts = new ArrayList<String>();
       for (String child : children) {
         byte[] data = zoo.getData(path + "/" + child, null);
-<<<<<<< HEAD
-        hosts.add(new String(data, StandardCharsets.UTF_8));
-=======
         hosts.add(new String(data, UTF_8));
->>>>>>> 9b20a9d4
       }
       this.hosts.clear();
       this.hosts.addAll(hosts);
