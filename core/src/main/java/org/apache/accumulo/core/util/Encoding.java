--- conflicted
+++ resolved
@@ -16,25 +16,15 @@
  */
 package org.apache.accumulo.core.util;
 
-<<<<<<< HEAD
-import org.apache.accumulo.core.Constants;
-import org.apache.accumulo.core.util.Base64;
-=======
 import static com.google.common.base.Charsets.UTF_8;
 
-import org.apache.commons.codec.binary.Base64;
->>>>>>> 2deabd31
+import org.apache.accumulo.core.util.Base64;
 import org.apache.hadoop.io.Text;
 
 public class Encoding {
   
   public static String encodeAsBase64FileName(Text data) {
-<<<<<<< HEAD
     String encodedRow = Base64.encodeBase64URLSafeString(TextUtil.getBytes(data));
-=======
-    String encodedRow = new String(Base64.encodeBase64(TextUtil.getBytes(data)), UTF_8);
-    encodedRow = encodedRow.replace('/', '_').replace('+', '-');
->>>>>>> 2deabd31
     
     int index = encodedRow.length() - 1;
     while (index >= 0 && encodedRow.charAt(index) == '=')
@@ -47,15 +37,8 @@
   public static byte[] decodeBase64FileName(String node) {
     while (node.length() % 4 != 0)
       node += "=";
-<<<<<<< HEAD
     /* decode transparently handles URLSafe encodings */
-    return Base64.decodeBase64(node.getBytes(Constants.UTF8));
-=======
-    
-    node = node.replace('_', '/').replace('-', '+');
-    
     return Base64.decodeBase64(node.getBytes(UTF_8));
->>>>>>> 2deabd31
   }
   
 }