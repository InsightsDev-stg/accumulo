/*
 * Licensed to the Apache Software Foundation (ASF) under one or more
 * contributor license agreements.  See the NOTICE file distributed with
 * this work for additional information regarding copyright ownership.
 * The ASF licenses this file to You under the Apache License, Version 2.0
 * (the "License"); you may not use this file except in compliance with
 * the License.  You may obtain a copy of the License at
 *
 *     http://www.apache.org/licenses/LICENSE-2.0
 *
 * Unless required by applicable law or agreed to in writing, software
 * distributed under the License is distributed on an "AS IS" BASIS,
 * WITHOUT WARRANTIES OR CONDITIONS OF ANY KIND, either express or implied.
 * See the License for the specific language governing permissions and
 * limitations under the License.
 */
package org.apache.accumulo.core.iterators.user;

import static com.google.common.base.Charsets.UTF_8;

import java.io.IOException;
import java.nio.charset.StandardCharsets;
import java.util.ArrayList;
import java.util.Collection;
import java.util.Collections;
import java.util.Comparator;
import java.util.HashMap;
import java.util.HashSet;
import java.util.Map;
import java.util.Map.Entry;
import java.util.NoSuchElementException;

import org.apache.accumulo.core.client.IteratorSetting;
import org.apache.accumulo.core.conf.AccumuloConfiguration;
import org.apache.accumulo.core.data.ByteSequence;
import org.apache.accumulo.core.data.Key;
import org.apache.accumulo.core.data.PartialKey;
import org.apache.accumulo.core.data.Range;
import org.apache.accumulo.core.data.Value;
import org.apache.accumulo.core.iterators.IteratorEnvironment;
import org.apache.accumulo.core.iterators.IteratorUtil.IteratorScope;
import org.apache.accumulo.core.iterators.OptionDescriber;
import org.apache.accumulo.core.iterators.SortedKeyValueIterator;
import org.apache.accumulo.core.iterators.WrappingIterator;
import org.apache.accumulo.core.security.Authorizations;
import org.apache.accumulo.core.security.ColumnVisibility;
import org.apache.accumulo.core.security.VisibilityEvaluator;
import org.apache.accumulo.core.security.VisibilityParseException;
import org.apache.accumulo.core.util.BadArgumentException;
import org.apache.accumulo.core.util.Pair;
import org.apache.commons.collections.BufferOverflowException;
import org.apache.commons.collections.map.LRUMap;
import org.apache.hadoop.io.Text;
import org.apache.log4j.Logger;

/**
 * The TransformingIterator allows portions of a key (except for the row) to be transformed. This iterator handles the details that come with modifying keys
 * (i.e., that the sort order could change). In order to do so, however, the iterator must put all keys sharing the same prefix in memory. Prefix is defined as
 * the parts of the key that are not modified by this iterator. That is, if the iterator modifies column qualifier and timestamp, then the prefix is row and
 * column family. In that case, the iterator must load all column qualifiers for each row/column family pair into memory. Given this constraint, care must be
 * taken by users of this iterator to ensure it is not run in such a way that will overrun memory in a tablet server.
 * <p>
 * If the implementing iterator is transforming column families, then it must also override {@code untransformColumnFamilies(Collection)} to handle the case
 * when column families are fetched at scan time. The fetched column families will/must be in the transformed space, and the untransformed column families need
 * to be passed to this iterator's source. If it is not possible to write a reverse transformation (e.g., the column family transformation depends on the row
 * value or something like that), then the iterator must not fetch specific column families (or only fetch column families that are known to not transform at
 * all).
 * <p>
 * If the implementing iterator is transforming column visibilities, then users must be careful NOT to fetch column qualifiers from the scanner. The reason for
 * this is due to ACCUMULO-??? (insert issue number).
 * <p>
 * If the implementing iterator is transforming column visibilities, then the user should be sure to supply authorizations via the {@link #AUTH_OPT} iterator
 * option (note that this is only necessary for scan scope iterators). The supplied authorizations should be in the transformed space, but the authorizations
 * supplied to the scanner should be in the untransformed space. That is, if the iterator transforms A to 1, B to 2, C to 3, etc, then the auths supplied when
 * the scanner is constructed should be A,B,C,... and the auths supplied to the iterator should be 1,2,3,... The reason for this is that the scanner performs
 * security filtering before this iterator is called, so the authorizations need to be in the original untransformed space. Since the iterator can transform
 * visibilities, it is possible that it could produce visibilities that the user cannot see, so the transformed keys must be tested to ensure the user is
 * allowed to view them. Note that this test is not necessary when the iterator is not used in the scan scope since no security filtering is performed during
 * major and minor compactions. It should also be noted that this iterator implements the security filtering rather than relying on a follow-on iterator to do
 * it so that we ensure the test is performed.
 */
abstract public class TransformingIterator extends WrappingIterator implements OptionDescriber {
  public static final String AUTH_OPT = "authorizations";
  public static final String MAX_BUFFER_SIZE_OPT = "maxBufferSize";
  private static final long DEFAULT_MAX_BUFFER_SIZE = 10000000;

  protected Logger log = Logger.getLogger(getClass());

  protected ArrayList<Pair<Key,Value>> keys = new ArrayList<Pair<Key,Value>>();
  protected int keyPos = -1;
  protected boolean scanning;
  protected Range seekRange;
  protected Collection<ByteSequence> seekColumnFamilies;
  protected boolean seekColumnFamiliesInclusive;

  private VisibilityEvaluator ve = null;
  private LRUMap visibleCache = null;
  private LRUMap parsedVisibilitiesCache = null;
  private long maxBufferSize;

  private static Comparator<Pair<Key,Value>> keyComparator = new Comparator<Pair<Key,Value>>() {
    @Override
    public int compare(Pair<Key,Value> o1, Pair<Key,Value> o2) {
      return o1.getFirst().compareTo(o2.getFirst());
    }
  };

  public TransformingIterator() {}

  @Override
  public void init(SortedKeyValueIterator<Key,Value> source, Map<String,String> options, IteratorEnvironment env) throws IOException {
    super.init(source, options, env);
    scanning = IteratorScope.scan.equals(env.getIteratorScope());
    if (scanning) {
      String auths = options.get(AUTH_OPT);
      if (auths != null && !auths.isEmpty()) {
<<<<<<< HEAD
        ve = new VisibilityEvaluator(new Authorizations(auths.getBytes(StandardCharsets.UTF_8)));
=======
        ve = new VisibilityEvaluator(new Authorizations(auths.getBytes(UTF_8)));
>>>>>>> 9b20a9d4
        visibleCache = new LRUMap(100);
      }
    }

    if (options.containsKey(MAX_BUFFER_SIZE_OPT)) {
      maxBufferSize = AccumuloConfiguration.getMemoryInBytes(options.get(MAX_BUFFER_SIZE_OPT));
    } else {
      maxBufferSize = DEFAULT_MAX_BUFFER_SIZE;
    }

    parsedVisibilitiesCache = new LRUMap(100);
  }

  @Override
  public IteratorOptions describeOptions() {
    String desc = "This iterator allows ranges of key to be transformed (with the exception of row transformations).";
    String authDesc = "Comma-separated list of user's scan authorizations.  "
        + "If excluded or empty, then no visibility check is performed on transformed keys.";
    String bufferDesc = "Maximum buffer size (in accumulo memory spec) to use for buffering keys before throwing a BufferOverflowException.  "
        + "Users should keep this limit in mind when deciding what to transform.  That is, if transforming the column family for example, then all "
        + "keys sharing the same row and column family must fit within this limit (along with their associated values)";
    HashMap<String,String> namedOptions = new HashMap<String,String>();
    namedOptions.put(AUTH_OPT, authDesc);
    namedOptions.put(MAX_BUFFER_SIZE_OPT, bufferDesc);
    return new IteratorOptions(getClass().getSimpleName(), desc, namedOptions, null);
  }

  @Override
  public boolean validateOptions(Map<String,String> options) {

    for (Entry<String,String> option : options.entrySet()) {
      try {
        if (option.getKey().equals(AUTH_OPT)) {
<<<<<<< HEAD
          new Authorizations(option.getValue().getBytes(StandardCharsets.UTF_8));
=======
          new Authorizations(option.getValue().getBytes(UTF_8));
>>>>>>> 9b20a9d4
        } else if (option.getKey().equals(MAX_BUFFER_SIZE_OPT)) {
          AccumuloConfiguration.getMemoryInBytes(option.getValue());
        }
      } catch (Exception e) {
        throw new IllegalArgumentException("Failed to parse opt " + option.getKey() + " " + option.getValue(), e);
      }
    }

    return true;
  }

  @Override
  public SortedKeyValueIterator<Key,Value> deepCopy(IteratorEnvironment env) {
    TransformingIterator copy;

    try {
      copy = getClass().newInstance();
    } catch (Exception e) {
      throw new RuntimeException(e);
    }

    copy.setSource(getSource().deepCopy(env));

    copy.scanning = scanning;
    copy.keyPos = keyPos;
    copy.keys.addAll(keys);
    copy.seekRange = (seekRange == null) ? null : new Range(seekRange);
    copy.seekColumnFamilies = (seekColumnFamilies == null) ? null : new HashSet<ByteSequence>(seekColumnFamilies);
    copy.seekColumnFamiliesInclusive = seekColumnFamiliesInclusive;

    copy.ve = ve;
    if (visibleCache != null) {
      copy.visibleCache = new LRUMap(visibleCache.maxSize());
      copy.visibleCache.putAll(visibleCache);
    }

    if (parsedVisibilitiesCache != null) {
      copy.parsedVisibilitiesCache = new LRUMap(parsedVisibilitiesCache.maxSize());
      copy.parsedVisibilitiesCache.putAll(parsedVisibilitiesCache);
    }

    copy.maxBufferSize = maxBufferSize;

    return copy;
  }

  @Override
  public boolean hasTop() {
    return keyPos >= 0 && keyPos < keys.size();
  }

  @Override
  public Key getTopKey() {
    return hasTop() ? keys.get(keyPos).getFirst() : null;
  }

  @Override
  public Value getTopValue() {
    return hasTop() ? keys.get(keyPos).getSecond() : null;
  }

  @Override
  public void next() throws IOException {
    // Move on to the next entry since we returned the entry at keyPos before
    if (keyPos >= 0)
      keyPos++;

    // If we emptied out the transformed key map then transform the next key
    // set from the source. It’s possible that transformation could produce keys
    // that are outside of our range or are not visible to the end user, so after the
    // call below we might not have added any keys to the map. Keep going until
    // we either get some keys in the map or exhaust the source iterator.
    while (!hasTop() && super.hasTop())
      transformKeys();
  }

  @Override
  public void seek(Range range, Collection<ByteSequence> columnFamilies, boolean inclusive) throws IOException {
    seekRange = new Range(range);
    seekColumnFamilies = columnFamilies;
    seekColumnFamiliesInclusive = inclusive;

    // Seek the source iterator, but use a recalculated range that ensures
    // we see all keys with the same "prefix." We need to do this since
    // transforming could change the sort order and transformed keys that
    // are before the range start could be inside the range after transformation.
    super.seek(computeReseekRange(range), untransformColumnFamilies(columnFamilies), inclusive);

    // Range clipping could cause us to trim out all the keys we transformed.
    // Keep looping until we either have some keys in the output range, or have
    // exhausted the source iterator.
    keyPos = -1; // “Clear” list so hasTop returns false to get us into the loop (transformKeys actually clears)
    while (!hasTop() && super.hasTop()) {
      // Build up a sorted list of all keys for the same prefix. When
      // people ask for keys, return from this list first until it is empty
      // before incrementing the source iterator.
      transformKeys();
    }
  }

  private static class RangeIterator implements SortedKeyValueIterator<Key,Value> {

    private SortedKeyValueIterator<Key,Value> source;
    private Key prefixKey;
    private PartialKey keyPrefix;
    private boolean hasTop = false;

    RangeIterator(SortedKeyValueIterator<Key,Value> source, Key prefixKey, PartialKey keyPrefix) {
      this.source = source;
      this.prefixKey = prefixKey;
      this.keyPrefix = keyPrefix;
    }

    @Override
    public void init(SortedKeyValueIterator<Key,Value> source, Map<String,String> options, IteratorEnvironment env) throws IOException {
      throw new UnsupportedOperationException();
    }

    @Override
    public boolean hasTop() {
      // only have a top if the prefix matches
      return hasTop = source.hasTop() && source.getTopKey().equals(prefixKey, keyPrefix);
    }

    @Override
    public void next() throws IOException {
      // do not let user advance too far and try to avoid reexecuting hasTop()
      if (!hasTop && !hasTop())
        throw new NoSuchElementException();
      hasTop = false;
      source.next();
    }

    @Override
    public void seek(Range range, Collection<ByteSequence> columnFamilies, boolean inclusive) throws IOException {
      throw new UnsupportedOperationException();
    }

    @Override
    public Key getTopKey() {
      return source.getTopKey();
    }

    @Override
    public Value getTopValue() {
      return source.getTopValue();
    }

    @Override
    public SortedKeyValueIterator<Key,Value> deepCopy(IteratorEnvironment env) {
      throw new UnsupportedOperationException();
    }

  }

  /**
   * Reads all keys matching the first key's prefix from the source iterator, transforms them, and sorts the resulting keys. Transformed keys that fall outside
   * of our seek range or can't be seen by the user are excluded.
   */
  protected void transformKeys() throws IOException {
    keyPos = -1;
    keys.clear();
    final Key prefixKey = super.hasTop() ? new Key(super.getTopKey()) : null;

    transformRange(new RangeIterator(getSource(), prefixKey, getKeyPrefix()), new KVBuffer() {

      long appened = 0;

      @Override
      public void append(Key key, Value val) {
        // ensure the key provided by the user has the correct prefix
        if (!key.equals(prefixKey, getKeyPrefix()))
          throw new IllegalArgumentException("Key prefixes are not equal " + key + " " + prefixKey);

        // Transformation could have produced a key that falls outside
        // of the seek range, or one that the user cannot see. Check
        // these before adding it to the output list.
        if (includeTransformedKey(key)) {

          // try to defend against a scan or compaction using all memory in a tablet server
          if (appened > maxBufferSize)
            throw new BufferOverflowException("Exceeded buffer size of " + maxBufferSize + ", prefixKey: " + prefixKey);

          if (getSource().hasTop() && key == getSource().getTopKey())
            key = new Key(key);
          keys.add(new Pair<Key,Value>(key, new Value(val)));
          appened += (key.getSize() + val.getSize() + 128);
        }
      }
    });

    // consume any key in range that user did not consume
    while (super.hasTop() && super.getTopKey().equals(prefixKey, getKeyPrefix())) {
      super.next();
    }

    if (!keys.isEmpty()) {
      Collections.sort(keys, keyComparator);
      keyPos = 0;
    }
  }

  /**
   * Determines whether or not to include {@code transformedKey} in the output. It is possible that transformation could have produced a key that falls outside
   * of the seek range, a key with a visibility the user can't see, a key with a visibility that doesn't parse, or a key with a column family that wasn't
   * fetched. We only do some checks (outside the range, user can see) if we're scanning. The range check is not done for major/minor compaction since seek
   * ranges won't be in our transformed key space and we will never change the row so we can't produce keys that would fall outside the tablet anyway.
   *
   * @param transformedKey
   *          the key to check
   * @return {@code true} if the key should be included and {@code false} if not
   */
  protected boolean includeTransformedKey(Key transformedKey) {
    boolean include = canSee(transformedKey);
    if (scanning && seekRange != null) {
      include = include && seekRange.contains(transformedKey);
    }
    return include;
  }

  /**
   * Indicates whether or not the user is able to see {@code key}. If the user has not supplied authorizations, or the iterator is not in the scan scope, then
   * this method simply returns {@code true}. Otherwise, {@code key}'s column visibility is tested against the user-supplied authorizations, and the test result
   * is returned. For performance, the test results are cached so that the same visibility is not tested multiple times.
   *
   * @param key
   *          the key to test
   * @return {@code true} if the key is visible or iterator is not scanning, and {@code false} if not
   */
  protected boolean canSee(Key key) {
    // Ensure that the visibility (which could have been transformed) parses. Must always do this check, even if visibility is not evaluated.
    ByteSequence visibility = key.getColumnVisibilityData();
    ColumnVisibility colVis = null;
    Boolean parsed = (Boolean) parsedVisibilitiesCache.get(visibility);
    if (parsed == null) {
      try {
        colVis = new ColumnVisibility(visibility.toArray());
        parsedVisibilitiesCache.put(visibility, Boolean.TRUE);
      } catch (BadArgumentException e) {
        log.error("Parse error after transformation : " + visibility);
        parsedVisibilitiesCache.put(visibility, Boolean.FALSE);
        if (scanning) {
          return false;
        } else {
          throw e;
        }
      }
    } else if (!parsed) {
      if (scanning)
        return false;
      else
        throw new IllegalStateException();
    }

    Boolean visible = canSeeColumnFamily(key);

    if (!scanning || !visible || ve == null || visibleCache == null || visibility.length() == 0)
      return visible;

    visible = (Boolean) visibleCache.get(visibility);
    if (visible == null) {
      try {
        if (colVis == null)
          colVis = new ColumnVisibility(visibility.toArray());
        visible = ve.evaluate(colVis);
        visibleCache.put(visibility, visible);
      } catch (VisibilityParseException e) {
        log.error("Parse Error", e);
        visible = Boolean.FALSE;
      } catch (BadArgumentException e) {
        log.error("Parse Error", e);
        visible = Boolean.FALSE;
      }
    }

    return visible;
  }

  /**
   * Indicates whether or not {@code key} can be seen, according to the fetched column families for this iterator.
   *
   * @param key
   *          the key whose column family is to be tested
   * @return {@code true} if {@code key}'s column family is one of those fetched in the set passed to our {@link #seek(Range, Collection, boolean)} method
   */
  protected boolean canSeeColumnFamily(Key key) {
    boolean visible = true;
    if (seekColumnFamilies != null) {
      ByteSequence columnFamily = key.getColumnFamilyData();
      if (seekColumnFamiliesInclusive)
        visible = seekColumnFamilies.contains(columnFamily);
      else
        visible = !seekColumnFamilies.contains(columnFamily);
    }
    return visible;
  }

  /**
   * Possibly expand {@code range} to include everything for the key prefix we are working with. That is, if our prefix is ROW_COLFAM, then we need to expand
   * the range so we're sure to include all entries having the same row and column family as the start/end of the range.
   *
   * @param range
   *          the range to expand
   * @return the modified range
   */
  protected Range computeReseekRange(Range range) {
    Key startKey = range.getStartKey();
    boolean startKeyInclusive = range.isStartKeyInclusive();
    // If anything after the prefix is set, then clip the key so we include
    // everything for the prefix.
    if (isSetAfterPart(startKey, getKeyPrefix())) {
      startKey = copyPartialKey(startKey, getKeyPrefix());
      startKeyInclusive = true;
    }
    Key endKey = range.getEndKey();
    boolean endKeyInclusive = range.isEndKeyInclusive();
    if (isSetAfterPart(endKey, getKeyPrefix())) {
      endKey = endKey.followingKey(getKeyPrefix());
      endKeyInclusive = true;
    }
    return new Range(startKey, startKeyInclusive, endKey, endKeyInclusive);
  }

  /**
   * Indicates whether or not any part of {@code key} excluding {@code part} is set. For example, if part is ROW_COLFAM_COLQUAL, then this method determines
   * whether or not the column visibility, timestamp, or delete flag is set on {@code key}.
   *
   * @param key
   *          the key to check
   * @param part
   *          the part of the key that doesn't need to be checked (everything after does)
   * @return {@code true} if anything after {@code part} is set on {@code key}, and {@code false} if not
   */
  protected boolean isSetAfterPart(Key key, PartialKey part) {
    boolean isSet = false;
    if (key != null) {
      // Breaks excluded on purpose.
      switch (part) {
        case ROW:
          isSet = isSet || key.getColumnFamilyData().length() > 0;
        case ROW_COLFAM:
          isSet = isSet || key.getColumnQualifierData().length() > 0;
        case ROW_COLFAM_COLQUAL:
          isSet = isSet || key.getColumnVisibilityData().length() > 0;
        case ROW_COLFAM_COLQUAL_COLVIS:
          isSet = isSet || key.getTimestamp() < Long.MAX_VALUE;
        case ROW_COLFAM_COLQUAL_COLVIS_TIME:
          isSet = isSet || key.isDeleted();
        case ROW_COLFAM_COLQUAL_COLVIS_TIME_DEL:
          break;
      }
    }
    return isSet;
  }

  /**
   * Creates a copy of {@code key}, copying only the parts of the key specified in {@code part}. For example, if {@code part} is ROW_COLFAM_COLQUAL, then this
   * method would copy the row, column family, and column qualifier from {@code key} into a new key.
   *
   * @param key
   *          the key to copy
   * @param part
   *          the parts of {@code key} to copy
   * @return the new key containing {@code part} of {@code key}
   */
  protected Key copyPartialKey(Key key, PartialKey part) {
    Key keyCopy;
    switch (part) {
      case ROW:
        keyCopy = new Key(key.getRow());
        break;
      case ROW_COLFAM:
        keyCopy = new Key(key.getRow(), key.getColumnFamily());
        break;
      case ROW_COLFAM_COLQUAL:
        keyCopy = new Key(key.getRow(), key.getColumnFamily(), key.getColumnQualifier());
        break;
      case ROW_COLFAM_COLQUAL_COLVIS:
        keyCopy = new Key(key.getRow(), key.getColumnFamily(), key.getColumnQualifier(), key.getColumnVisibility());
        break;
      case ROW_COLFAM_COLQUAL_COLVIS_TIME:
        keyCopy = new Key(key.getRow(), key.getColumnFamily(), key.getColumnQualifier(), key.getColumnVisibility(), key.getTimestamp());
        break;
      default:
        throw new IllegalArgumentException("Unsupported key part: " + part);
    }
    return keyCopy;
  }

  /**
   * Make a new key with all parts (including delete flag) coming from {@code originalKey} but use {@code newColFam} as the column family.
   */
  protected Key replaceColumnFamily(Key originalKey, Text newColFam) {
    byte[] row = originalKey.getRowData().toArray();
    byte[] cf = newColFam.getBytes();
    byte[] cq = originalKey.getColumnQualifierData().toArray();
    byte[] cv = originalKey.getColumnVisibilityData().toArray();
    long timestamp = originalKey.getTimestamp();
    Key newKey = new Key(row, 0, row.length, cf, 0, newColFam.getLength(), cq, 0, cq.length, cv, 0, cv.length, timestamp);
    newKey.setDeleted(originalKey.isDeleted());
    return newKey;
  }

  /**
   * Make a new key with all parts (including delete flag) coming from {@code originalKey} but use {@code newColQual} as the column qualifier.
   */
  protected Key replaceColumnQualifier(Key originalKey, Text newColQual) {
    byte[] row = originalKey.getRowData().toArray();
    byte[] cf = originalKey.getColumnFamilyData().toArray();
    byte[] cq = newColQual.getBytes();
    byte[] cv = originalKey.getColumnVisibilityData().toArray();
    long timestamp = originalKey.getTimestamp();
    Key newKey = new Key(row, 0, row.length, cf, 0, cf.length, cq, 0, newColQual.getLength(), cv, 0, cv.length, timestamp);
    newKey.setDeleted(originalKey.isDeleted());
    return newKey;
  }

  /**
   * Make a new key with all parts (including delete flag) coming from {@code originalKey} but use {@code newColVis} as the column visibility.
   */
  protected Key replaceColumnVisibility(Key originalKey, Text newColVis) {
    byte[] row = originalKey.getRowData().toArray();
    byte[] cf = originalKey.getColumnFamilyData().toArray();
    byte[] cq = originalKey.getColumnQualifierData().toArray();
    byte[] cv = newColVis.getBytes();
    long timestamp = originalKey.getTimestamp();
    Key newKey = new Key(row, 0, row.length, cf, 0, cf.length, cq, 0, cq.length, cv, 0, newColVis.getLength(), timestamp);
    newKey.setDeleted(originalKey.isDeleted());
    return newKey;
  }

  /**
   * Make a new key with a column family, column qualifier, and column visibility. Copy the rest of the parts of the key (including delete flag) from
   * {@code originalKey}.
   */
  protected Key replaceKeyParts(Key originalKey, Text newColFam, Text newColQual, Text newColVis) {
    byte[] row = originalKey.getRowData().toArray();
    byte[] cf = newColFam.getBytes();
    byte[] cq = newColQual.getBytes();
    byte[] cv = newColVis.getBytes();
    long timestamp = originalKey.getTimestamp();
    Key newKey = new Key(row, 0, row.length, cf, 0, newColFam.getLength(), cq, 0, newColQual.getLength(), cv, 0, newColVis.getLength(), timestamp);
    newKey.setDeleted(originalKey.isDeleted());
    return newKey;
  }

  /**
   * Make a new key with a column qualifier, and column visibility. Copy the rest of the parts of the key (including delete flag) from {@code originalKey}.
   */
  protected Key replaceKeyParts(Key originalKey, Text newColQual, Text newColVis) {
    byte[] row = originalKey.getRowData().toArray();
    byte[] cf = originalKey.getColumnFamilyData().toArray();
    byte[] cq = newColQual.getBytes();
    byte[] cv = newColVis.getBytes();
    long timestamp = originalKey.getTimestamp();
    Key newKey = new Key(row, 0, row.length, cf, 0, cf.length, cq, 0, newColQual.getLength(), cv, 0, newColVis.getLength(), timestamp);
    newKey.setDeleted(originalKey.isDeleted());
    return newKey;
  }

  /**
   * Reverses the transformation applied to column families that are fetched at seek time. If this iterator is transforming column families, then this method
   * should be overridden to reverse the transformation on the supplied collection of column families. This is necessary since the fetch/seek will be performed
   * in the transformed space, but when passing the column family set on to the source, the column families need to be in the untransformed space.
   *
   * @param columnFamilies
   *          the column families that have been fetched at seek time
   * @return the untransformed column families that would transform info {@code columnFamilies}
   */
  protected Collection<ByteSequence> untransformColumnFamilies(Collection<ByteSequence> columnFamilies) {
    return columnFamilies;
  }

  /**
   * Indicates the prefix of keys that will be transformed by this iterator. In other words, this is the part of the key that will <i>not</i> be transformed by
   * this iterator. For example, if this method returns ROW_COLFAM, then {@link #transformKeys()} may be changing the column qualifier, column visibility, or
   * timestamp, but it won't be changing the row or column family.
   *
   * @return the part of the key this iterator is not transforming
   */
  abstract protected PartialKey getKeyPrefix();
  
  public interface KVBuffer {
    void append(Key key, Value val);
  }

  /**
   * Transforms {@code input}. This method must not change the row part of the key, and must only change the parts of the key after the return value of
   * {@link #getKeyPrefix()}. Implementors must also remember to copy the delete flag from {@code originalKey} onto the new key. Or, implementors should use one
   * of the helper methods to produce the new key. See any of the replaceKeyParts methods.
   *
   * @param input
   *          An iterator over a group of keys with the same prefix. This iterator provides an efficient view, bounded by the prefix, of the underlying iterator
   *          and can not be seeked.
   * @param output
   *          An output buffer that holds transformed key values. All key values added to the buffer must have the same prefix as the input keys.
   * @see #replaceColumnFamily(Key, Text)
   * @see #replaceColumnQualifier(Key, Text)
   * @see #replaceColumnVisibility(Key, Text)
   * @see #replaceKeyParts(Key, Text, Text)
   * @see #replaceKeyParts(Key, Text, Text, Text)
   */
  abstract protected void transformRange(SortedKeyValueIterator<Key,Value> input, KVBuffer output) throws IOException;

  /**
   * Configure authorizations used for post transformation filtering.
   *
   */
  public static void setAuthorizations(IteratorSetting config, Authorizations auths) {
    config.addOption(AUTH_OPT, auths.serialize());
  }

  /**
   * Configure the maximum amount of memory that can be used for transformation. If this memory is exceeded an exception will be thrown.
   *
   * @param maxBufferSize
   *          size in bytes
   */
  public static void setMaxBufferSize(IteratorSetting config, long maxBufferSize) {
    config.addOption(MAX_BUFFER_SIZE_OPT, maxBufferSize + "");
  }

}<|MERGE_RESOLUTION|>--- conflicted
+++ resolved
@@ -16,10 +16,9 @@
  */
 package org.apache.accumulo.core.iterators.user;
 
-import static com.google.common.base.Charsets.UTF_8;
+import static java.nio.charset.StandardCharsets.UTF_8;
 
 import java.io.IOException;
-import java.nio.charset.StandardCharsets;
 import java.util.ArrayList;
 import java.util.Collection;
 import java.util.Collections;
@@ -114,11 +113,7 @@
     if (scanning) {
       String auths = options.get(AUTH_OPT);
       if (auths != null && !auths.isEmpty()) {
-<<<<<<< HEAD
-        ve = new VisibilityEvaluator(new Authorizations(auths.getBytes(StandardCharsets.UTF_8)));
-=======
         ve = new VisibilityEvaluator(new Authorizations(auths.getBytes(UTF_8)));
->>>>>>> 9b20a9d4
         visibleCache = new LRUMap(100);
       }
     }
@@ -152,11 +147,7 @@
     for (Entry<String,String> option : options.entrySet()) {
       try {
         if (option.getKey().equals(AUTH_OPT)) {
-<<<<<<< HEAD
-          new Authorizations(option.getValue().getBytes(StandardCharsets.UTF_8));
-=======
           new Authorizations(option.getValue().getBytes(UTF_8));
->>>>>>> 9b20a9d4
         } else if (option.getKey().equals(MAX_BUFFER_SIZE_OPT)) {
           AccumuloConfiguration.getMemoryInBytes(option.getValue());
         }
