--- conflicted
+++ resolved
@@ -19,11 +19,8 @@
 import java.util.Collection;
 import java.util.Collections;
 import java.util.Set;
-<<<<<<< HEAD
-=======
 
 import com.google.common.base.Preconditions;
->>>>>>> 93574178
 
 /**
  * A configuration that can be observed. Handling of observers is thread-safe.
