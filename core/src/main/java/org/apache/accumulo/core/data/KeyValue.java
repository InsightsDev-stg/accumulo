/*
 * Licensed to the Apache Software Foundation (ASF) under one or more
 * contributor license agreements.  See the NOTICE file distributed with
 * this work for additional information regarding copyright ownership.
 * The ASF licenses this file to You under the Apache License, Version 2.0
 * (the "License"); you may not use this file except in compliance with
 * the License.  You may obtain a copy of the License at
 *
 *     http://www.apache.org/licenses/LICENSE-2.0
 *
 * Unless required by applicable law or agreed to in writing, software
 * distributed under the License is distributed on an "AS IS" BASIS,
 * WITHOUT WARRANTIES OR CONDITIONS OF ANY KIND, either express or implied.
 * See the License for the specific language governing permissions and
 * limitations under the License.
 */
package org.apache.accumulo.core.data;

import java.nio.ByteBuffer;
import java.util.AbstractMap.SimpleImmutableEntry;

/**
 * A key/value pair. The key and value may not be set after construction.
 */
public class KeyValue extends SimpleImmutableEntry<Key,Value> {

  private static final long serialVersionUID = 1L;

  /**
   * Creates a new key/value pair.
<<<<<<< HEAD
   * 
=======
   *
>>>>>>> 3d7d762a
   * @param key
   *          key
   * @param value
   *          bytes of value
   */
  public KeyValue(Key key, byte[] value) {
<<<<<<< HEAD
    super(key, new Value(value, false));
=======
    super(key, new Value(value));
>>>>>>> 3d7d762a
  }

  /**
   * Creates a new key/value pair.
<<<<<<< HEAD
   * 
=======
   *
>>>>>>> 3d7d762a
   * @param key
   *          key
   * @param value
   *          buffer containing bytes of value
   */
  public KeyValue(Key key, ByteBuffer value) {
    super(key, new Value(value));
  }

  /**
   * Creates a new key/value pair.
<<<<<<< HEAD
   * 
=======
   *
>>>>>>> 3d7d762a
   * @param key
   *          key
   * @param value
   *          buffer containing bytes of value
   */
  public KeyValue(Key key, Value value) {
    super(key, value);
  }
}<|MERGE_RESOLUTION|>--- conflicted
+++ resolved
@@ -28,31 +28,19 @@
 
   /**
    * Creates a new key/value pair.
-<<<<<<< HEAD
-   * 
-=======
    *
->>>>>>> 3d7d762a
    * @param key
    *          key
    * @param value
    *          bytes of value
    */
   public KeyValue(Key key, byte[] value) {
-<<<<<<< HEAD
     super(key, new Value(value, false));
-=======
-    super(key, new Value(value));
->>>>>>> 3d7d762a
   }
 
   /**
    * Creates a new key/value pair.
-<<<<<<< HEAD
-   * 
-=======
    *
->>>>>>> 3d7d762a
    * @param key
    *          key
    * @param value
@@ -64,11 +52,7 @@
 
   /**
    * Creates a new key/value pair.
-<<<<<<< HEAD
-   * 
-=======
    *
->>>>>>> 3d7d762a
    * @param key
    *          key
    * @param value
