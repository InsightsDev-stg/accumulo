<!--
  Licensed to the Apache Software Foundation (ASF) under one or more
  contributor license agreements.  See the NOTICE file distributed with
  this work for additional information regarding copyright ownership.
  The ASF licenses this file to You under the Apache License, Version 2.0
  (the "License"); you may not use this file except in compliance with
  the License.  You may obtain a copy of the License at

      http://www.apache.org/licenses/LICENSE-2.0

  Unless required by applicable law or agreed to in writing, software
  distributed under the License is distributed on an "AS IS" BASIS,
  WITHOUT WARRANTIES OR CONDITIONS OF ANY KIND, either express or implied.
  See the License for the specific language governing permissions and
  limitations under the License.
-->
<project name="accumulo" default="findbugs" basedir=".">
  <description>
  A build file to run findbugs.

  STEP ONE
  Download findbugs. Set FINDBUGS_HOME environment variable.
  export FINDBUGS_HOME=/usr/local/findbugs-2.0.1

  STEP TWO
  To install the Ant task, copy findbugs-ant.jar into the 
  lib subdirectory of your Ant installation. For example, I ran 
  'sudo cp $FINDBUGS_HOME/lib/findbugs-ant.jar /usr/share/ant/lib'

  STEP THREE
  Run 'mvn install -P assemble'. This will copy the accumulo jar files into
  the local maven repository.
  </description>

  <property environment="env"/>

  <taskdef name="findbugs" classname="edu.umd.cs.findbugs.anttask.FindBugsTask"/>

  <property name="findbugs.home" value="${env.FINDBUGS_HOME}" />

  <target name="findbugs">
    <!-- jvmargs="-Xms512M -Xmx512M" -->
    <property name="repository" value="/home/${env.USER}/.m2/repository"/>
    <findbugs home="${findbugs.home}" output="html" outputFile="accumulo.findbugs.html" >
      <auxClasspath>
        <pathElement location="${repository}/ant/ant/1.6.5/ant-1.6.5.jar" />
        <pathElement location="${repository}/commons-cli/commons-cli/1.2/commons-cli-1.2.jar" />
        <pathElement location="${repository}/commons-codec/commons-codec/1.3/commons-codec-1.3.jar" />
        <pathElement location="${repository}/commons-collections/commons-collections/3.2/commons-collections-3.2.jar" />
        <pathElement location="${repository}/commons-configuration/commons-configuration/1.5/commons-configuration-1.5.jar" />
        <pathElement location="${repository}/commons-io/commons-io/1.4/commons-io-1.4.jar" />
        <pathElement location="${repository}/commons-lang/commons-lang/2.6/commons-lang-2.6.jar" />
        <pathElement location="${repository}/commons-logging/commons-logging/1.0.4/commons-logging-1.0.4.jar" />
        <pathElement location="${repository}/jline/jline/0.9.94/jline-0.9.94.jar" />
        <pathElement location="${repository}/log4j/log4j/1.2.16/log4j-1.2.16.jar" />
        <pathElement location="${repository}/org/apache/commons/commons-jci-fam/1.0/commons-jci-fam-1.0.jar" />
        <pathElement location="${repository}/org/apache/hadoop/zookeeper/3.3.1/zookeeper-3.3.1.jar" />
        <pathElement location="${repository}/org/apache/thrift/libthrift/0.8.0/libthrift-0.8.0.jar" />
        <pathElement location="${repository}/org/apache/hadoop/hadoop-core/0.20.205.0/hadoop-core-0.20.205.0.jar" />
        <pathElement location="${repository}/org/mortbay/jetty/jetty/6.1.26/jetty-6.1.26.jar" />
        <pathElement location="${repository}/org/mortbay/jetty/jetty-util/6.1.26/jetty-util-6.1.26.jar" />
        <pathElement location="${repository}/org/mortbay/jetty/servlet-api-2.5/6.1.14/servlet-api-2.5-6.1.14.jar" />
        <pathElement location="${repository}/org/slf4j/slf4j-api/1.4.3/slf4j-api-1.4.3.jar" />
        <pathElement location="${repository}/org/slf4j/slf4j-log4j12/1.4.3/slf4j-log4j12-1.4.3.jar" />
        <!--pathElement location="${basedir}/../lib/jackson-0.9.2.jar" /-->
<<<<<<< HEAD
        <pathElement location="${basedir}/../lib/accumulo-fate-1.6.0-SNAPSHOT.jar" />
        <pathElement location="${basedir}/../lib/accumulo-start-1.6.0-SNAPSHOT.jar" />
        <pathElement location="${basedir}/../lib/accumulo-trace-1.6.0-SNAPSHOT.jar" />
=======
        <pathElement location="${basedir}/../lib/accumulo-fate.jar" />
        <pathElement location="${basedir}/../lib/accumulo-start.jar" />
        <pathElement location="${basedir}/../lib/accumulo-trace.jar" />
>>>>>>> 42676bf3
      </auxClasspath>
      <sourcePath>
        <pathElement location="${basedir}/core/src/main/java" />
        <pathElement location="${basedir}/core/src/test/java" />
        <pathElement location="${basedir}/fate/src/main/java" />
        <pathElement location="${basedir}/fate/src/test/java" />
        <pathElement location="${basedir}/server/src/main/java" />
        <pathElement location="${basedir}/server/src/test/java" />
        <pathElement location="${basedir}/start/src/main/java" />
        <pathElement location="${basedir}/start/src/test/java" />
        <pathElement location="${basedir}/test/src/main/java" />
        <pathElement location="${basedir}/test/src/test/java" />
        <pathElement location="${basedir}/trace/src/main/java" />
        <pathElement location="${basedir}/trace/src/test/java" />
        <pathElement location="${basedir}/examples/simple/src/main/java" />
        <pathElement location="${basedir}/examples/simple/src/test/java" />
      </sourcePath>
<<<<<<< HEAD
      <class location="${basedir}/../lib/accumulo-core-1.6.0-SNAPSHOT.jar" />
      <class location="${basedir}/../lib/accumulo-fate-1.6.0-SNAPSHOT.jar" />
      <class location="${basedir}/../lib/accumulo-server-1.6.0-SNAPSHOT.jar" />
      <class location="${basedir}/../lib/accumulo-start-1.6.0-SNAPSHOT.jar" />
      <class location="${basedir}/../lib/accumulo-test-1.6.0-SNAPSHOT.jar" />
      <class location="${basedir}/../lib/accumulo-trace-1.6.0-SNAPSHOT.jar" />
      <class location="${basedir}/../lib/examples-simple-1.6.0-SNAPSHOT.jar" />
=======
      <class location="${basedir}/../lib/accumulo-core.jar" />
      <class location="${basedir}/../lib/accumulo-fate.jar" />
      <class location="${basedir}/../lib/accumulo-server.jar" />
      <class location="${basedir}/../lib/accumulo-start.jar" />
      <class location="${basedir}/../lib/accumulo-test.jar" />
      <class location="${basedir}/../lib/accumulo-trace.jar" />
      <class location="${basedir}/../lib/examples-simple.jar" />
>>>>>>> 42676bf3
    </findbugs>
  </target>

</project><|MERGE_RESOLUTION|>--- conflicted
+++ resolved
@@ -63,15 +63,9 @@
         <pathElement location="${repository}/org/slf4j/slf4j-api/1.4.3/slf4j-api-1.4.3.jar" />
         <pathElement location="${repository}/org/slf4j/slf4j-log4j12/1.4.3/slf4j-log4j12-1.4.3.jar" />
         <!--pathElement location="${basedir}/../lib/jackson-0.9.2.jar" /-->
-<<<<<<< HEAD
-        <pathElement location="${basedir}/../lib/accumulo-fate-1.6.0-SNAPSHOT.jar" />
-        <pathElement location="${basedir}/../lib/accumulo-start-1.6.0-SNAPSHOT.jar" />
-        <pathElement location="${basedir}/../lib/accumulo-trace-1.6.0-SNAPSHOT.jar" />
-=======
         <pathElement location="${basedir}/../lib/accumulo-fate.jar" />
         <pathElement location="${basedir}/../lib/accumulo-start.jar" />
         <pathElement location="${basedir}/../lib/accumulo-trace.jar" />
->>>>>>> 42676bf3
       </auxClasspath>
       <sourcePath>
         <pathElement location="${basedir}/core/src/main/java" />
@@ -89,15 +83,6 @@
         <pathElement location="${basedir}/examples/simple/src/main/java" />
         <pathElement location="${basedir}/examples/simple/src/test/java" />
       </sourcePath>
-<<<<<<< HEAD
-      <class location="${basedir}/../lib/accumulo-core-1.6.0-SNAPSHOT.jar" />
-      <class location="${basedir}/../lib/accumulo-fate-1.6.0-SNAPSHOT.jar" />
-      <class location="${basedir}/../lib/accumulo-server-1.6.0-SNAPSHOT.jar" />
-      <class location="${basedir}/../lib/accumulo-start-1.6.0-SNAPSHOT.jar" />
-      <class location="${basedir}/../lib/accumulo-test-1.6.0-SNAPSHOT.jar" />
-      <class location="${basedir}/../lib/accumulo-trace-1.6.0-SNAPSHOT.jar" />
-      <class location="${basedir}/../lib/examples-simple-1.6.0-SNAPSHOT.jar" />
-=======
       <class location="${basedir}/../lib/accumulo-core.jar" />
       <class location="${basedir}/../lib/accumulo-fate.jar" />
       <class location="${basedir}/../lib/accumulo-server.jar" />
@@ -105,7 +90,6 @@
       <class location="${basedir}/../lib/accumulo-test.jar" />
       <class location="${basedir}/../lib/accumulo-trace.jar" />
       <class location="${basedir}/../lib/examples-simple.jar" />
->>>>>>> 42676bf3
     </findbugs>
   </target>
 
