--- conflicted
+++ resolved
@@ -16,12 +16,8 @@
  */
 package org.apache.accumulo.monitor.servlets;
 
-<<<<<<< HEAD
-import java.nio.charset.StandardCharsets;
-=======
-import static com.google.common.base.Charsets.UTF_8;
+import static java.nio.charset.StandardCharsets.UTF_8;
 
->>>>>>> 9b20a9d4
 import java.util.Map.Entry;
 import java.util.SortedMap;
 import java.util.TreeMap;
@@ -51,13 +47,8 @@
   
   @Override
   protected void pageStart(HttpServletRequest req, HttpServletResponse resp, StringBuilder sb) {
-<<<<<<< HEAD
-    resp.setContentType("text/xml;charset=" + StandardCharsets.UTF_8.name());
-    sb.append("<?xml version=\"1.0\" encoding=\"" + StandardCharsets.UTF_8.name() + "\"?>\n");
-=======
     resp.setContentType("text/xml;charset=" + UTF_8.name());
     sb.append("<?xml version=\"1.0\" encoding=\"" + UTF_8.name() + "\"?>\n");
->>>>>>> 9b20a9d4
     sb.append("<stats>\n");
   }
   
