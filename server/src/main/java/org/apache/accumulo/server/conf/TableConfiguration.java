/*
 * Licensed to the Apache Software Foundation (ASF) under one or more
 * contributor license agreements.  See the NOTICE file distributed with
 * this work for additional information regarding copyright ownership.
 * The ASF licenses this file to You under the Apache License, Version 2.0
 * (the "License"); you may not use this file except in compliance with
 * the License.  You may obtain a copy of the License at
 *
 *     http://www.apache.org/licenses/LICENSE-2.0
 *
 * Unless required by applicable law or agreed to in writing, software
 * distributed under the License is distributed on an "AS IS" BASIS,
 * WITHOUT WARRANTIES OR CONDITIONS OF ANY KIND, either express or implied.
 * See the License for the specific language governing permissions and
 * limitations under the License.
 */
package org.apache.accumulo.server.conf;

import java.util.Collection;
import java.util.Collections;
import java.util.HashSet;
import java.util.Iterator;
import java.util.List;
import java.util.Map.Entry;
import java.util.Set;
import java.util.TreeMap;

import org.apache.accumulo.core.Constants;
import org.apache.accumulo.core.conf.AccumuloConfiguration;
import org.apache.accumulo.core.conf.ConfigurationObserver;
import org.apache.accumulo.core.conf.Property;
import org.apache.accumulo.core.zookeeper.ZooUtil;
import org.apache.accumulo.fate.curator.CuratorUtil;
import org.apache.accumulo.server.client.HdfsZooInstance;
import org.apache.accumulo.server.zookeeper.ZooCache;
import org.apache.curator.framework.recipes.cache.ChildData;
import org.apache.log4j.Logger;

public class TableConfiguration extends AccumuloConfiguration {
  private static final Logger log = Logger.getLogger(TableConfiguration.class);
  
  private static ZooCache tablePropCache = null;
  private final String instanceId;
  private final AccumuloConfiguration parent;
  
  private String table = null;
  private Set<ConfigurationObserver> observers;
  
  public TableConfiguration(String instanceId, String table, AccumuloConfiguration parent) {
    this.instanceId = instanceId;
    this.table = table;
    this.parent = parent;
    
    this.observers = Collections.synchronizedSet(new HashSet<ConfigurationObserver>());
<<<<<<< HEAD
    
=======
  }
  
  private static ZooCache getTablePropCache() {
    Instance inst = HdfsZooInstance.getInstance();
>>>>>>> 69218e7e
    if (tablePropCache == null)
      synchronized (TableConfiguration.class) {
        if (tablePropCache == null)
          tablePropCache = new ZooCache(HdfsZooInstance.getInstance().getConfiguration());
      }
    String confPath = ZooUtil.getRoot(instanceId) + Constants.ZTABLES + '/' + table + Constants.ZTABLE_CONF;
    tablePropCache.getChildren(confPath, new TableConfWatcher(this));
  }
  
  public void addObserver(ConfigurationObserver co) {
    if (table == null) {
      String err = "Attempt to add observer for non-table configuration";
      log.error(err);
      throw new RuntimeException(err);
    }
    iterator();
    observers.add(co);
  }
  
  public void removeObserver(ConfigurationObserver configObserver) {
    if (table == null) {
      String err = "Attempt to remove observer for non-table configuration";
      log.error(err);
      throw new RuntimeException(err);
    }
    observers.remove(configObserver);
  }
  
  public void expireAllObservers() {
    Collection<ConfigurationObserver> copy = Collections.unmodifiableCollection(observers);
    for (ConfigurationObserver co : copy)
      co.sessionExpired();
  }
  
  public void propertyChanged(String key) {
    Collection<ConfigurationObserver> copy = Collections.unmodifiableCollection(observers);
    for (ConfigurationObserver co : copy)
      co.propertyChanged(key);
  }
  
  public void propertiesChanged() {
    Collection<ConfigurationObserver> copy = Collections.unmodifiableCollection(observers);
    for (ConfigurationObserver co : copy)
      co.propertiesChanged();
  }
  
  @Override
  public String get(Property property) {
    String key = property.getKey();
    String value = get(key);
    
    if (value == null || !property.getType().isValidFormat(value)) {
      if (value != null)
        log.error("Using default value for " + key + " due to improperly formatted " + property.getType() + ": " + value);
      value = parent.get(property);
    }
    return value;
  }
  
  private String get(String key) {
    String zPath = ZooUtil.getRoot(instanceId) + Constants.ZTABLES + "/" + table + Constants.ZTABLE_CONF + "/" + key;
    ChildData v = tablePropCache.get(zPath);
    String value = null;
    if (v != null)
      value = new String(v.getData());
    return value;
  }
  
  @Override
  public Iterator<Entry<String,String>> iterator() {
    TreeMap<String,String> entries = new TreeMap<String,String>();
    
    for (Entry<String,String> parentEntry : parent)
      entries.put(parentEntry.getKey(), parentEntry.getValue());
    
    String path = ZooUtil.getRoot(instanceId) + Constants.ZTABLES + "/" + table + Constants.ZTABLE_CONF;
    List<ChildData> children = tablePropCache.getChildren(path);
    if (children != null) {
      for (ChildData child : children) {
        entries.put(CuratorUtil.getNodeName(child), new String(child.getData()));
      }
    }
    
    return entries.entrySet().iterator();
  }
  
  public String getTableId() {
    return table;
  }
}<|MERGE_RESOLUTION|>--- conflicted
+++ resolved
@@ -52,14 +52,6 @@
     this.parent = parent;
     
     this.observers = Collections.synchronizedSet(new HashSet<ConfigurationObserver>());
-<<<<<<< HEAD
-    
-=======
-  }
-  
-  private static ZooCache getTablePropCache() {
-    Instance inst = HdfsZooInstance.getInstance();
->>>>>>> 69218e7e
     if (tablePropCache == null)
       synchronized (TableConfiguration.class) {
         if (tablePropCache == null)
