--- conflicted
+++ resolved
@@ -232,16 +232,10 @@
 
     UUID uuid = UUID.randomUUID();
     // the actual disk locations of the root table and tablets
-<<<<<<< HEAD
-    String[] configuredTableDirs = VolumeConfiguration.prefix(VolumeConfiguration.getVolumeUris(SiteConfiguration.getInstance()),
-        ServerConstants.TABLE_DIR);
-    final Path rootTablet = new Path(fs.choose(configuredTableDirs) + "/" + RootTable.ID + RootTable.ROOT_TABLET_LOCATION);
-=======
-    String[] configuredVolumes = VolumeConfiguration.getVolumeUris(ServerConfiguration.getSiteConfiguration());
+    String[] configuredVolumes = VolumeConfiguration.getVolumeUris(SiteConfiguration.getInstance());
     final Path rootTablet = new Path(fs.choose(configuredVolumes) + Path.SEPARATOR + ServerConstants.TABLE_DIR + Path.SEPARATOR + RootTable.ID
         + RootTable.ROOT_TABLET_LOCATION);
 
->>>>>>> ca083a5b
     try {
       initZooKeeper(opts, uuid.toString(), instanceNamePath, rootTablet);
     } catch (Exception e) {
