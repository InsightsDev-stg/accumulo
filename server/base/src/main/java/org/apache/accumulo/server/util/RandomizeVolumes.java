--- conflicted
+++ resolved
@@ -22,10 +22,6 @@
 import java.io.IOException;
 import java.util.Map.Entry;
 
-<<<<<<< HEAD
-=======
-import org.apache.accumulo.server.security.SystemCredentials;
->>>>>>> ea58cc8e
 import org.apache.accumulo.core.util.SimpleThreadPool;
 
 import org.apache.accumulo.core.cli.ClientOnRequiredTable;
@@ -112,14 +108,8 @@
       }
       Key key = entry.getKey();
       Mutation m = new Mutation(key.getRow());
-<<<<<<< HEAD
-
-      final String newLocation = vm.choose(ServerConstants.getBaseUris()) + Path.SEPARATOR + ServerConstants.TABLE_DIR + Path.SEPARATOR + tableId + Path.SEPARATOR
-          + directory;
-=======
       
       final String newLocation = vm.choose(ServerConstants.getBaseUris()) + Path.SEPARATOR + ServerConstants.TABLE_DIR + Path.SEPARATOR + tableId + Path.SEPARATOR + directory;
->>>>>>> ea58cc8e
       m.put(key.getColumnFamily(), key.getColumnQualifier(), new Value(newLocation.getBytes(UTF_8)));
       if (log.isTraceEnabled()) {
         log.trace("Replacing " + oldLocation + " with " + newLocation);
