--- conflicted
+++ resolved
@@ -16,10 +16,9 @@
  */
 package org.apache.accumulo.master;
 
-import static com.google.common.base.Charsets.UTF_8;
+import static java.nio.charset.StandardCharsets.UTF_8;
 
 import java.io.IOException;
-import java.nio.charset.StandardCharsets;
 import java.util.ArrayList;
 import java.util.Collection;
 import java.util.Collections;
@@ -324,7 +323,7 @@
         boolean flushDefault = false;
         try {
           byte data[] = zoo.getData(zpath, null);
-          if (new String(data, StandardCharsets.UTF_8).endsWith("flush")) {
+          if (new String(data, UTF_8).endsWith("flush")) {
             flushDefault = true;
           }
         } catch (KeeperException.NoNodeException ex) {
@@ -336,7 +335,7 @@
             @SuppressWarnings("deprecation")
             String path = zooRoot + Constants.ZTABLES + "/" + id + Constants.ZTABLE_CONF + "/" + Property.TABLE_WALOG_ENABLED.getKey();
             byte[] data = zoo.getData(path, null);
-            boolean useWAL = Boolean.parseBoolean(new String(data, StandardCharsets.UTF_8));
+            boolean useWAL = Boolean.parseBoolean(new String(data, UTF_8));
             zoo.recursiveDelete(path, NodeMissingPolicy.FAIL);
             path = zooRoot + Constants.ZTABLES + "/" + id + Constants.ZTABLE_CONF + "/" + Property.TABLE_DURABILITY.getKey();
             if (useWAL) {
@@ -380,26 +379,15 @@
         for (String tableId : zoo.getChildren(tables)) {
           String targetNamespace = (MetadataTable.ID.equals(tableId) || RootTable.ID.equals(tableId)) ? Namespaces.ACCUMULO_NAMESPACE_ID
               : Namespaces.DEFAULT_NAMESPACE_ID;
-<<<<<<< HEAD
-          log.debug("Upgrade moving table " + new String(zoo.getData(tables + "/" + tableId + Constants.ZTABLE_NAME, null), StandardCharsets.UTF_8) + " (ID: "
-              + tableId + ") into namespace with ID " + targetNamespace);
-          zoo.putPersistentData(tables + "/" + tableId + Constants.ZTABLE_NAMESPACE, targetNamespace.getBytes(StandardCharsets.UTF_8), NodeExistsPolicy.SKIP);
-=======
           log.debug("Upgrade moving table " + new String(zoo.getData(tables + "/" + tableId + Constants.ZTABLE_NAME, null), UTF_8) + " (ID: "
               + tableId + ") into namespace with ID " + targetNamespace);
           zoo.putPersistentData(tables + "/" + tableId + Constants.ZTABLE_NAMESPACE, targetNamespace.getBytes(UTF_8), NodeExistsPolicy.SKIP);
->>>>>>> 9b20a9d4
         }
 
         // rename metadata table
         log.debug("Upgrade renaming table " + MetadataTable.OLD_NAME + " (ID: " + MetadataTable.ID + ") to " + MetadataTable.NAME);
-<<<<<<< HEAD
         zoo.putPersistentData(tables + "/" + MetadataTable.ID + Constants.ZTABLE_NAME,
-            Tables.qualify(MetadataTable.NAME).getSecond().getBytes(StandardCharsets.UTF_8), NodeExistsPolicy.OVERWRITE);
-=======
-        zoo.putPersistentData(tables + "/" + MetadataTable.ID + Constants.ZTABLE_NAME, Tables.qualify(MetadataTable.NAME).getSecond().getBytes(UTF_8),
-            NodeExistsPolicy.OVERWRITE);
->>>>>>> 9b20a9d4
+            Tables.qualify(MetadataTable.NAME).getSecond().getBytes(UTF_8), NodeExistsPolicy.OVERWRITE);
 
         moveRootTabletToRootTable(zoo);
 
@@ -1125,7 +1113,7 @@
 
     // Advertise that port we used so peers don't have to be told what it is
     ZooReaderWriter.getInstance().putPersistentData(ZooUtil.getRoot(instance) + Constants.ZMASTER_REPLICATION_COORDINATOR_ADDR,
-        replAddress.address.toString().getBytes(StandardCharsets.UTF_8), NodeExistsPolicy.OVERWRITE);
+        replAddress.address.toString().getBytes(UTF_8), NodeExistsPolicy.OVERWRITE);
 
     final SystemCredentials creds = SystemCredentials.get();
     try {
