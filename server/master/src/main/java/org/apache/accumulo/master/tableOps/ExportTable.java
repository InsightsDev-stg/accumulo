--- conflicted
+++ resolved
@@ -16,7 +16,7 @@
  */
 package org.apache.accumulo.master.tableOps;
 
-import static com.google.common.base.Charsets.UTF_8;
+import static java.nio.charset.StandardCharsets.UTF_8;
 
 import java.io.BufferedOutputStream;
 import java.io.BufferedWriter;
@@ -24,7 +24,6 @@
 import java.io.IOException;
 import java.io.OutputStreamWriter;
 import java.io.Serializable;
-import java.nio.charset.StandardCharsets;
 import java.util.HashMap;
 import java.util.Map;
 import java.util.Map.Entry;
@@ -165,11 +164,7 @@
     try {
       
       zipOut.putNextEntry(new ZipEntry(Constants.EXPORT_INFO_FILE));
-<<<<<<< HEAD
-      OutputStreamWriter osw = new OutputStreamWriter(dataOut, StandardCharsets.UTF_8);
-=======
       OutputStreamWriter osw = new OutputStreamWriter(dataOut, UTF_8);
->>>>>>> 9b20a9d4
       osw.append(ExportTable.EXPORT_VERSION_PROP + ":" + ExportTable.VERSION + "\n");
       osw.append("srcInstanceName:" + conn.getInstance().getInstanceName() + "\n");
       osw.append("srcInstanceID:" + conn.getInstance().getInstanceID() + "\n");
@@ -199,11 +194,7 @@
   }
   
   private static void createDistcpFile(VolumeManager fs, String exportDir, Path exportMetaFilePath, Map<String,String> uniqueFiles) throws IOException {
-<<<<<<< HEAD
-    BufferedWriter distcpOut = new BufferedWriter(new OutputStreamWriter(fs.create(new Path(exportDir, "distcp.txt"), false), StandardCharsets.UTF_8));
-=======
     BufferedWriter distcpOut = new BufferedWriter(new OutputStreamWriter(fs.create(new Path(exportDir, "distcp.txt"), false), UTF_8));
->>>>>>> 9b20a9d4
     
     try {
       for (String file : uniqueFiles.values()) {
@@ -271,11 +262,7 @@
     ServerConfigurationFactory factory = new ServerConfigurationFactory(conn.getInstance());
     TableConfiguration tableConfig = factory.getTableConfiguration(tableID);
     
-<<<<<<< HEAD
-    OutputStreamWriter osw = new OutputStreamWriter(dataOut, StandardCharsets.UTF_8);
-=======
     OutputStreamWriter osw = new OutputStreamWriter(dataOut, UTF_8);
->>>>>>> 9b20a9d4
     
     // only put props that are different than defaults and higher level configurations
     zipOut.putNextEntry(new ZipEntry(Constants.EXPORT_TABLE_CONFIG_FILE));
