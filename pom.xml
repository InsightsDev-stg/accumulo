<?xml version="1.0" encoding="UTF-8"?>
<!--
  Licensed to the Apache Software Foundation (ASF) under one or more
  contributor license agreements.  See the NOTICE file distributed with
  this work for additional information regarding copyright ownership.
  The ASF licenses this file to You under the Apache License, Version 2.0
  (the "License"); you may not use this file except in compliance with
  the License.  You may obtain a copy of the License at

      http://www.apache.org/licenses/LICENSE-2.0

  Unless required by applicable law or agreed to in writing, software
  distributed under the License is distributed on an "AS IS" BASIS,
  WITHOUT WARRANTIES OR CONDITIONS OF ANY KIND, either express or implied.
  See the License for the specific language governing permissions and
  limitations under the License.
-->
<project xmlns="http://maven.apache.org/POM/4.0.0" xmlns:xsi="http://www.w3.org/2001/XMLSchema-instance" xsi:schemaLocation="http://maven.apache.org/POM/4.0.0 http://maven.apache.org/maven-v4_0_0.xsd">
  <modelVersion>4.0.0</modelVersion>
  <parent>
    <groupId>org.apache</groupId>
    <artifactId>apache</artifactId>
    <version>17</version>
  </parent>
  <groupId>org.apache.accumulo</groupId>
  <artifactId>accumulo-project</artifactId>
  <version>1.8.0-SNAPSHOT</version>
  <packaging>pom</packaging>
  <name>Apache Accumulo Project</name>
  <description>Apache Accumulo is a sorted, distributed key/value store based on Google's BigTable design. It is built on top of Apache Hadoop, Zookeeper, and Thrift. It features a few novel improvements on the BigTable design in the form of cell-level access labels and a server-side programming mechanism that can modify key/value pairs at various points in the data management process.</description>
  <!-- this URL is where the site derived via the maven-site-plugin ends up, not the generic site -->
  <url>http://accumulo.apache.org/maven-site/</url>
  <!-- this is the year of inception at ASF -->
  <inceptionYear>2011</inceptionYear>
  <organization>
    <name>The Apache Software Foundation</name>
    <url>http://www.apache.org/</url>
  </organization>
  <licenses>
    <license>
      <name>Apache License, Version 2.0</name>
      <url>http://www.apache.org/licenses/LICENSE-2.0</url>
    </license>
  </licenses>
  <mailingLists>
    <mailingList>
      <name>User</name>
      <subscribe>user-subscribe@accumulo.apache.org</subscribe>
      <unsubscribe>user-unsubscribe@accumulo.apache.org</unsubscribe>
      <post>user@accumulo.apache.org</post>
      <archive>http://mail-archives.apache.org/mod_mbox/accumulo-user</archive>
    </mailingList>
    <mailingList>
      <name>Dev</name>
      <subscribe>dev-subscribe@accumulo.apache.org</subscribe>
      <unsubscribe>dev-unsubscribe@accumulo.apache.org</unsubscribe>
      <post>dev@accumulo.apache.org</post>
      <archive>http://mail-archives.apache.org/mod_mbox/accumulo-dev</archive>
    </mailingList>
    <mailingList>
      <name>Commits</name>
      <subscribe>commits-subscribe@accumulo.apache.org</subscribe>
      <unsubscribe>commits-unsubscribe@accumulo.apache.org</unsubscribe>
      <archive>http://mail-archives.apache.org/mod_mbox/accumulo-commits</archive>
    </mailingList>
    <mailingList>
      <name>Notifications</name>
      <subscribe>notifications-subscribe@accumulo.apache.org</subscribe>
      <unsubscribe>notifications-unsubscribe@accumulo.apache.org</unsubscribe>
      <archive>http://mail-archives.apache.org/mod_mbox/accumulo-notifications</archive>
    </mailingList>
  </mailingLists>
  <prerequisites>
    <maven>${maven.min-version}</maven>
  </prerequisites>
  <modules>
    <module>assemble</module>
    <module>core</module>
    <module>docs</module>
    <module>examples/simple</module>
    <module>fate</module>
    <module>iterator-test-harness</module>
    <module>maven-plugin</module>
    <module>minicluster</module>
    <module>proxy</module>
    <module>server/base</module>
    <module>server/gc</module>
    <module>server/master</module>
    <module>server/monitor</module>
    <module>server/native</module>
    <module>server/tracer</module>
    <module>server/tserver</module>
    <module>shell</module>
    <module>start</module>
    <module>test</module>
    <module>trace</module>
  </modules>
  <scm>
    <connection>scm:git:git://git.apache.org/accumulo.git</connection>
    <developerConnection>scm:git:https://git-wip-us.apache.org/repos/asf/accumulo.git</developerConnection>
    <tag>HEAD</tag>
    <url>https://git-wip-us.apache.org/repos/asf?p=accumulo.git</url>
  </scm>
  <issueManagement>
    <system>JIRA</system>
    <url>https://issues.apache.org/jira/browse/ACCUMULO</url>
  </issueManagement>
  <ciManagement>
    <system>Apache Jenkins</system>
    <url>https://builds.apache.org/view/A-D/view/Accumulo/</url>
  </ciManagement>
  <distributionManagement>
    <site>
      <id>accumulo.mvn.website</id>
      <name>Accumulo Maven Site</name>
      <!-- this is not likely to be what we really want, but it's good enough for a test -->
      <url>scm:svn:https://svn.apache.org/repos/asf/accumulo/site/trunk/maven-site</url>
    </site>
  </distributionManagement>
  <properties>
    <!-- Interface used to separate tests with JUnit category -->
    <accumulo.performanceTests>org.apache.accumulo.test.PerformanceTest</accumulo.performanceTests>
    <!-- used for filtering the java source with the current version -->
    <accumulo.release.version>${project.version}</accumulo.release.version>
    <!-- bouncycastle version for test dependencies -->
    <bouncycastle.version>1.50</bouncycastle.version>
    <!-- Curator version -->
    <curator.version>2.7.1</curator.version>
    <!-- relative path for Eclipse format; should override in child modules if necessary -->
    <eclipseFormatterStyle>${project.parent.basedir}/contrib/Eclipse-Accumulo-Codestyle.xml</eclipseFormatterStyle>
    <!-- findbugs-maven-plugin won't work on jdk8 or later; set to 3.0.0 or newer -->
    <findbugs.version>3.0.1</findbugs.version>
    <!-- surefire/failsafe plugin option -->
    <forkCount>1</forkCount>
    <!-- overwritten in hadoop profiles -->
    <hadoop.version>2.2.0</hadoop.version>
    <htrace.version>3.1.0-incubating</htrace.version>
    <httpclient.version>3.1</httpclient.version>
    <jetty.version>9.1.5.v20140505</jetty.version>
    <maven.compiler.source>1.7</maven.compiler.source>
    <maven.compiler.target>1.7</maven.compiler.target>
    <!-- the maven-release-plugin makes this recommendation, due to plugin bugs -->
    <maven.min-version>3.0.4</maven.min-version>
    <!-- surefire/failsafe plugin option -->
    <maven.test.redirectTestOutputToFile>true</maven.test.redirectTestOutputToFile>
    <powermock.version>1.6.2</powermock.version>
    <!-- surefire/failsafe plugin option -->
    <reuseForks>false</reuseForks>
    <!-- overwritten in hadoop profiles -->
    <slf4j.version>1.7.5</slf4j.version>
    <sourceReleaseAssemblyDescriptor>source-release-tar</sourceReleaseAssemblyDescriptor>
    <!-- Thrift version -->
    <thrift.version>0.9.3</thrift.version>
    <!-- ZooKeeper version -->
    <zookeeper.version>3.4.6</zookeeper.version>
  </properties>
  <dependencyManagement>
    <dependencies>
      <dependency>
        <groupId>com.beust</groupId>
        <artifactId>jcommander</artifactId>
        <version>1.32</version>
      </dependency>
      <dependency>
        <groupId>com.google.auto.service</groupId>
        <artifactId>auto-service</artifactId>
        <version>1.0-rc2</version>
      </dependency>
      <dependency>
        <groupId>com.google.code.gson</groupId>
        <artifactId>gson</artifactId>
        <version>2.2.2</version>
      </dependency>
      <dependency>
        <groupId>com.google.guava</groupId>
        <artifactId>guava</artifactId>
        <!-- Hadoop-2.4.0 MiniDFSCluster uses classes from <Guava-15.0; fixed in 2.6.0 and later -->
        <version>14.0.1</version>
      </dependency>
      <dependency>
        <groupId>com.google.protobuf</groupId>
        <artifactId>protobuf-java</artifactId>
        <version>2.5.0</version>
      </dependency>
      <dependency>
        <groupId>commons-cli</groupId>
        <artifactId>commons-cli</artifactId>
        <version>1.2</version>
      </dependency>
      <dependency>
        <groupId>commons-codec</groupId>
        <artifactId>commons-codec</artifactId>
        <version>1.4</version>
      </dependency>
      <dependency>
        <groupId>commons-collections</groupId>
        <artifactId>commons-collections</artifactId>
        <version>3.2.2</version>
      </dependency>
      <dependency>
        <groupId>commons-configuration</groupId>
        <artifactId>commons-configuration</artifactId>
        <version>1.6</version>
      </dependency>
      <dependency>
        <groupId>commons-httpclient</groupId>
        <artifactId>commons-httpclient</artifactId>
        <version>${httpclient.version}</version>
      </dependency>
      <dependency>
        <groupId>commons-io</groupId>
        <artifactId>commons-io</artifactId>
        <version>2.4</version>
      </dependency>
      <dependency>
        <groupId>commons-lang</groupId>
        <artifactId>commons-lang</artifactId>
        <version>2.4</version>
      </dependency>
      <dependency>
        <groupId>commons-logging</groupId>
        <artifactId>commons-logging</artifactId>
        <version>1.1.1</version>
      </dependency>
      <dependency>
        <groupId>javax.servlet</groupId>
        <artifactId>javax.servlet-api</artifactId>
        <version>3.1.0</version>
      </dependency>
      <dependency>
        <groupId>javax.ws.rs</groupId>
        <artifactId>jsr311-api</artifactId>
        <version>1.1.1</version>
      </dependency>
      <dependency>
        <groupId>jline</groupId>
        <artifactId>jline</artifactId>
        <version>2.11</version>
      </dependency>
      <dependency>
        <groupId>junit</groupId>
        <artifactId>junit</artifactId>
        <version>4.12</version>
      </dependency>
      <dependency>
        <groupId>log4j</groupId>
        <artifactId>log4j</artifactId>
        <version>1.2.16</version>
      </dependency>
      <dependency>
        <groupId>org.apache.accumulo</groupId>
        <artifactId>accumulo-core</artifactId>
        <version>${project.version}</version>
      </dependency>
      <dependency>
        <groupId>org.apache.accumulo</groupId>
        <artifactId>accumulo-docs</artifactId>
        <version>${project.version}</version>
        <classifier>user-manual</classifier>
        <type>html</type>
      </dependency>
      <dependency>
        <groupId>org.apache.accumulo</groupId>
        <artifactId>accumulo-examples-simple</artifactId>
        <version>${project.version}</version>
      </dependency>
      <dependency>
        <groupId>org.apache.accumulo</groupId>
        <artifactId>accumulo-fate</artifactId>
        <version>${project.version}</version>
      </dependency>
      <dependency>
        <groupId>org.apache.accumulo</groupId>
        <artifactId>accumulo-gc</artifactId>
        <version>${project.version}</version>
      </dependency>
      <dependency>
        <groupId>org.apache.accumulo</groupId>
        <artifactId>accumulo-iterator-test-harness</artifactId>
        <version>${project.version}</version>
      </dependency>
      <dependency>
        <groupId>org.apache.accumulo</groupId>
        <artifactId>accumulo-master</artifactId>
        <version>${project.version}</version>
      </dependency>
      <dependency>
        <groupId>org.apache.accumulo</groupId>
        <artifactId>accumulo-maven-plugin</artifactId>
        <version>${project.version}</version>
      </dependency>
      <dependency>
        <groupId>org.apache.accumulo</groupId>
        <artifactId>accumulo-minicluster</artifactId>
        <version>${project.version}</version>
      </dependency>
      <dependency>
        <groupId>org.apache.accumulo</groupId>
        <artifactId>accumulo-monitor</artifactId>
        <version>${project.version}</version>
      </dependency>
      <dependency>
        <groupId>org.apache.accumulo</groupId>
        <artifactId>accumulo-native</artifactId>
        <version>${project.version}</version>
        <type>tar.gz</type>
      </dependency>
      <dependency>
        <groupId>org.apache.accumulo</groupId>
        <artifactId>accumulo-proxy</artifactId>
        <version>${project.version}</version>
      </dependency>
      <dependency>
        <groupId>org.apache.accumulo</groupId>
        <artifactId>accumulo-server-base</artifactId>
        <version>${project.version}</version>
      </dependency>
      <dependency>
        <groupId>org.apache.accumulo</groupId>
        <artifactId>accumulo-shell</artifactId>
        <version>${project.version}</version>
      </dependency>
      <dependency>
        <groupId>org.apache.accumulo</groupId>
        <artifactId>accumulo-start</artifactId>
        <version>${project.version}</version>
      </dependency>
      <dependency>
        <groupId>org.apache.accumulo</groupId>
        <artifactId>accumulo-test</artifactId>
        <version>${project.version}</version>
        <classifier>mrit</classifier>
      </dependency>
      <dependency>
        <groupId>org.apache.accumulo</groupId>
        <artifactId>accumulo-test</artifactId>
        <version>${project.version}</version>
      </dependency>
      <dependency>
        <groupId>org.apache.accumulo</groupId>
        <artifactId>accumulo-trace</artifactId>
        <version>${project.version}</version>
      </dependency>
      <dependency>
        <groupId>org.apache.accumulo</groupId>
        <artifactId>accumulo-tracer</artifactId>
        <version>${project.version}</version>
      </dependency>
      <dependency>
        <groupId>org.apache.accumulo</groupId>
        <artifactId>accumulo-tserver</artifactId>
        <version>${project.version}</version>
      </dependency>
      <dependency>
        <groupId>org.apache.commons</groupId>
        <artifactId>commons-jci-core</artifactId>
        <version>1.0</version>
      </dependency>
      <dependency>
        <groupId>org.apache.commons</groupId>
        <artifactId>commons-jci-fam</artifactId>
        <version>1.0</version>
      </dependency>
      <dependency>
        <groupId>org.apache.commons</groupId>
        <artifactId>commons-lang3</artifactId>
        <version>3.1</version>
      </dependency>
      <dependency>
        <groupId>org.apache.commons</groupId>
        <artifactId>commons-math</artifactId>
        <version>2.1</version>
      </dependency>
      <dependency>
        <groupId>org.apache.commons</groupId>
        <artifactId>commons-vfs2</artifactId>
        <version>2.0</version>
      </dependency>
      <dependency>
        <groupId>org.apache.curator</groupId>
        <artifactId>curator-framework</artifactId>
        <version>${curator.version}</version>
      </dependency>
      <dependency>
        <groupId>org.apache.curator</groupId>
        <artifactId>curator-test</artifactId>
        <version>${curator.version}</version>
      </dependency>
      <dependency>
        <groupId>org.apache.hadoop</groupId>
        <artifactId>hadoop-client</artifactId>
        <version>${hadoop.version}</version>
      </dependency>
      <dependency>
        <groupId>org.apache.hadoop</groupId>
        <artifactId>hadoop-distcp</artifactId>
        <version>${hadoop.version}</version>
      </dependency>
      <dependency>
        <groupId>org.apache.hadoop</groupId>
        <artifactId>hadoop-minicluster</artifactId>
        <version>${hadoop.version}</version>
      </dependency>
      <dependency>
        <groupId>org.apache.hadoop</groupId>
        <artifactId>hadoop-minikdc</artifactId>
        <!-- Specifically depend on this version of minikdc to avoid having
           to increase out normal hadoop dependency; minikdc not available prior
           to 2.3.0 -->
        <?SORTPOM IGNORE?>
        <version>2.3.0</version><!--$NO-MVN-MAN-VER$-->
        <?SORTPOM RESUME?>
      </dependency>
      <dependency>
        <groupId>org.apache.hadoop</groupId>
        <artifactId>hadoop-tools</artifactId>
        <version>${hadoop.version}</version>
      </dependency>
      <dependency>
        <groupId>org.apache.htrace</groupId>
        <artifactId>htrace-core</artifactId>
        <version>${htrace.version}</version>
      </dependency>
      <dependency>
        <groupId>org.apache.httpcomponents</groupId>
        <artifactId>httpclient</artifactId>
        <version>4.3.1</version>
      </dependency>
      <dependency>
        <groupId>org.apache.maven</groupId>
        <artifactId>maven-artifact</artifactId>
        <version>${maven.min-version}</version>
      </dependency>
      <dependency>
        <groupId>org.apache.maven</groupId>
        <artifactId>maven-core</artifactId>
        <version>${maven.min-version}</version>
      </dependency>
      <dependency>
        <groupId>org.apache.maven</groupId>
        <artifactId>maven-model</artifactId>
        <version>${maven.min-version}</version>
      </dependency>
      <dependency>
        <groupId>org.apache.maven</groupId>
        <artifactId>maven-plugin-api</artifactId>
        <version>${maven.min-version}</version>
      </dependency>
      <dependency>
        <groupId>org.apache.maven.plugin-tools</groupId>
        <artifactId>maven-plugin-annotations</artifactId>
        <version>3.2</version>
      </dependency>
      <dependency>
        <groupId>org.apache.thrift</groupId>
        <artifactId>libthrift</artifactId>
        <version>${thrift.version}</version>
        <exclusions>
          <exclusion>
            <groupId>org.apache.httpcomponents</groupId>
            <artifactId>httpclient</artifactId>
          </exclusion>
          <exclusion>
            <groupId>org.apache.httpcomponents</groupId>
            <artifactId>httpcore</artifactId>
          </exclusion>
        </exclusions>
      </dependency>
      <dependency>
        <groupId>org.apache.zookeeper</groupId>
        <artifactId>zookeeper</artifactId>
        <version>${zookeeper.version}</version>
      </dependency>
      <dependency>
        <groupId>org.bouncycastle</groupId>
        <artifactId>bcpkix-jdk15on</artifactId>
        <version>${bouncycastle.version}</version>
      </dependency>
      <dependency>
        <groupId>org.bouncycastle</groupId>
        <artifactId>bcprov-jdk15on</artifactId>
        <version>${bouncycastle.version}</version>
      </dependency>
      <dependency>
        <groupId>org.easymock</groupId>
        <artifactId>easymock</artifactId>
        <version>3.1</version>
      </dependency>
      <dependency>
        <groupId>org.eclipse.jetty</groupId>
        <artifactId>jetty-http</artifactId>
        <version>${jetty.version}</version>
      </dependency>
      <dependency>
        <groupId>org.eclipse.jetty</groupId>
        <artifactId>jetty-io</artifactId>
        <version>${jetty.version}</version>
      </dependency>
      <dependency>
        <groupId>org.eclipse.jetty</groupId>
        <artifactId>jetty-security</artifactId>
        <version>${jetty.version}</version>
      </dependency>
      <dependency>
        <groupId>org.eclipse.jetty</groupId>
        <artifactId>jetty-server</artifactId>
        <version>${jetty.version}</version>
      </dependency>
      <dependency>
        <groupId>org.eclipse.jetty</groupId>
        <artifactId>jetty-servlet</artifactId>
        <version>${jetty.version}</version>
      </dependency>
      <dependency>
        <groupId>org.eclipse.jetty</groupId>
        <artifactId>jetty-util</artifactId>
        <version>${jetty.version}</version>
      </dependency>
      <dependency>
        <groupId>org.powermock</groupId>
        <artifactId>powermock-api-easymock</artifactId>
        <version>${powermock.version}</version>
      </dependency>
      <dependency>
        <groupId>org.powermock</groupId>
        <artifactId>powermock-core</artifactId>
        <version>${powermock.version}</version>
      </dependency>
      <dependency>
        <groupId>org.powermock</groupId>
        <artifactId>powermock-module-junit4</artifactId>
        <version>${powermock.version}</version>
      </dependency>
      <dependency>
        <groupId>org.powermock</groupId>
        <artifactId>powermock-reflect</artifactId>
        <version>${powermock.version}</version>
      </dependency>
      <dependency>
        <groupId>org.slf4j</groupId>
        <artifactId>slf4j-api</artifactId>
        <version>${slf4j.version}</version>
      </dependency>
      <dependency>
        <groupId>org.slf4j</groupId>
        <artifactId>slf4j-log4j12</artifactId>
        <version>${slf4j.version}</version>
      </dependency>
      <dependency>
        <groupId>org.slf4j</groupId>
        <artifactId>slf4j-nop</artifactId>
        <version>${slf4j.version}</version>
      </dependency>
    </dependencies>
  </dependencyManagement>
  <build>
    <pluginManagement>
      <plugins>
        <plugin>
          <groupId>org.codehaus.mojo</groupId>
          <artifactId>findbugs-maven-plugin</artifactId>
          <version>${findbugs.version}</version>
          <configuration>
            <xmlOutput>true</xmlOutput>
            <effort>Max</effort>
            <failOnError>true</failOnError>
            <includeTests>true</includeTests>
            <maxRank>16</maxRank>
            <excludeFilterFile>src/main/findbugs/exclude-filter.xml</excludeFilterFile>
          </configuration>
        </plugin>
        <plugin>
          <groupId>org.apache.maven.plugins</groupId>
          <artifactId>maven-checkstyle-plugin</artifactId>
          <version>2.17</version>
        </plugin>
        <plugin>
          <groupId>com.github.ekryd.sortpom</groupId>
          <artifactId>sortpom-maven-plugin</artifactId>
          <version>2.4.0</version>
          <configuration>
            <predefinedSortOrder>recommended_2008_06</predefinedSortOrder>
            <createBackupFile>false</createBackupFile>
            <lineSeparator>\n</lineSeparator>
            <expandEmptyElements>false</expandEmptyElements>
            <nrOfIndentSpace>2</nrOfIndentSpace>
            <sortDependencies>scope,groupId,artifactId</sortDependencies>
            <sortProperties>true</sortProperties>
            <verifyFail>Stop</verifyFail>
          </configuration>
        </plugin>
        <plugin>
          <groupId>com.github.koraktor</groupId>
          <artifactId>mavanagaiata</artifactId>
          <version>0.7.1</version>
          <configuration>
            <skipNoGit>true</skipNoGit>
          </configuration>
        </plugin>
        <plugin>
          <groupId>org.codehaus.mojo</groupId>
          <artifactId>native-maven-plugin</artifactId>
          <version>1.0-alpha-8</version>
        </plugin>
        <plugin>
          <groupId>org.apache.maven.plugins</groupId>
          <artifactId>maven-shade-plugin</artifactId>
          <version>2.3</version>
        </plugin>
        <plugin>
          <groupId>org.apache.maven.plugins</groupId>
          <artifactId>maven-assembly-plugin</artifactId>
          <configuration>
            <attach>false</attach>
            <!-- this is for releases; override for other assembly executions -->
            <finalName>accumulo-${project.version}</finalName>
            <tarLongFileMode>gnu</tarLongFileMode>
          </configuration>
        </plugin>
        <plugin>
          <groupId>org.apache.maven.plugins</groupId>
          <artifactId>maven-changes-plugin</artifactId>
          <version>2.11</version>
          <configuration>
            <issueManagementSystems>
              <issueManagementSystem>JIRA</issueManagementSystem>
            </issueManagementSystems>
            <onlyCurrentVersion>true</onlyCurrentVersion>
            <statusIds>Closed,Resolved</statusIds>
            <maxEntries>10000</maxEntries>
            <useJql>true</useJql>
          </configuration>
        </plugin>
        <plugin>
          <artifactId>maven-clean-plugin</artifactId>
          <configuration>
            <filesets>
              <fileset>
                <directory>./</directory>
                <includes>
                  <include>**/*.pyc</include>
                  <include>**/*.so</include>
                </includes>
              </fileset>
            </filesets>
          </configuration>
        </plugin>
        <plugin>
          <artifactId>maven-compiler-plugin</artifactId>
          <configuration>
            <optimize>true</optimize>
            <showDeprecation>true</showDeprecation>
            <showWarnings>true</showWarnings>
            <compilerArgs>
              <arg>-Xlint:all</arg>
              <arg>-Xlint:-processing</arg>
              <arg>-Xmaxwarns</arg>
              <arg>5</arg>
            </compilerArgs>
          </configuration>
        </plugin>
        <plugin>
          <groupId>org.apache.maven.plugins</groupId>
          <artifactId>maven-jar-plugin</artifactId>
          <configuration>
            <archive>
              <manifestEntries>
                <Sealed>true</Sealed>
                <Implementation-Build>${mvngit.commit.id}</Implementation-Build>
              </manifestEntries>
            </archive>
          </configuration>
        </plugin>
        <plugin>
          <groupId>org.apache.maven.plugins</groupId>
          <artifactId>maven-javadoc-plugin</artifactId>
          <configuration>
            <encoding>${project.reporting.outputEncoding}</encoding>
            <quiet>true</quiet>
            <javadocVersion>${maven.compiler.target}</javadocVersion>
            <additionalJOption>-J-Xmx512m</additionalJOption>
          </configuration>
        </plugin>
        <plugin>
          <groupId>org.apache.maven.plugins</groupId>
          <artifactId>maven-release-plugin</artifactId>
          <configuration>
            <arguments>-P !autoformat,thrift,assemble,docs,sunny -Dtimeout.factor=2</arguments>
            <autoVersionSubmodules>true</autoVersionSubmodules>
            <goals>clean deploy</goals>
            <preparationGoals>clean verify</preparationGoals>
<<<<<<< HEAD
            <tagNameFormat>@{project.version}</tagNameFormat>
            <releaseProfiles>apache-release,accumulo-release,skip-plugin-its-with-skipTests</releaseProfiles>
=======
            <tagNameFormat>rel/@{project.version}</tagNameFormat>
            <releaseProfiles>apache-release,move-source-tarball,seal-jars,skip-findbugs,skip-plugin-its-with-skipTests</releaseProfiles>
>>>>>>> 642add8c
            <useReleaseProfile>false</useReleaseProfile>
            <pushChanges>false</pushChanges>
            <localCheckout>true</localCheckout>
          </configuration>
        </plugin>
        <plugin>
          <groupId>org.apache.maven.plugins</groupId>
          <artifactId>maven-site-plugin</artifactId>
          <configuration>
            <skipDeploy>true</skipDeploy>
          </configuration>
        </plugin>
        <plugin>
          <groupId>org.apache.maven.plugins</groupId>
          <artifactId>maven-surefire-plugin</artifactId>
          <configuration>
            <systemPropertyVariables>
              <java.io.tmpdir>${project.build.directory}</java.io.tmpdir>
            </systemPropertyVariables>
            <argLine>-Xmx1G</argLine>
          </configuration>
        </plugin>
        <plugin>
          <groupId>org.apache.maven.plugins</groupId>
          <artifactId>maven-failsafe-plugin</artifactId>
          <configuration>
            <systemPropertyVariables>
              <java.io.tmpdir>${project.build.directory}</java.io.tmpdir>
            </systemPropertyVariables>
          </configuration>
        </plugin>
        <plugin>
          <groupId>org.asciidoctor</groupId>
          <artifactId>asciidoctor-maven-plugin</artifactId>
          <version>1.5.2</version>
        </plugin>
        <plugin>
          <groupId>org.codehaus.mojo</groupId>
          <artifactId>build-helper-maven-plugin</artifactId>
          <version>1.9.1</version>
        </plugin>
        <plugin>
          <groupId>org.codehaus.mojo</groupId>
          <artifactId>cobertura-maven-plugin</artifactId>
          <version>2.6</version>
          <configuration>
            <aggregate>true</aggregate>
            <formats>
              <format>xml</format>
              <format>html</format>
            </formats>
            <instrumentation>
              <excludes>
                <exclude>**/thrift/*.class</exclude>
              </excludes>
            </instrumentation>
          </configuration>
        </plugin>
        <plugin>
          <groupId>org.codehaus.mojo</groupId>
          <artifactId>exec-maven-plugin</artifactId>
          <version>1.4.0</version>
        </plugin>
        <plugin>
          <groupId>org.apache.maven.plugins</groupId>
          <artifactId>maven-enforcer-plugin</artifactId>
          <configuration>
            <rules>
              <requireMavenVersion>
                <version>[${maven.min-version},)</version>
              </requireMavenVersion>
              <requireProperty>
                <property>hadoop.profile</property>
                <regex>(2)</regex>
                <regexMessage>You should specify the Hadoop profile by major Hadoop generation, i.e. 1 or 2, not by a version number.
  Use hadoop.version to use a particular Hadoop version within that generation. See README for more details.</regexMessage>
              </requireProperty>
            </rules>
          </configuration>
        </plugin>
        <plugin>
          <!-- Allows us to get the apache-ds bundle artifacts -->
          <groupId>org.apache.felix</groupId>
          <artifactId>maven-bundle-plugin</artifactId>
          <version>2.5.3</version>
        </plugin>
        <plugin>
          <groupId>net.revelc.code</groupId>
          <artifactId>apilyzer-maven-plugin</artifactId>
          <version>1.0.1</version>
        </plugin>
        <plugin>
          <groupId>com.googlecode.maven-java-formatter-plugin</groupId>
          <artifactId>maven-java-formatter-plugin</artifactId>
          <version>0.4</version>
          <configuration>
            <compilerCompliance>${maven.compiler.source}</compilerCompliance>
            <compilerSource>${maven.compiler.source}</compilerSource>
            <compilerTargetPlatform>${maven.compiler.target}</compilerTargetPlatform>
            <excludes>
              <exclude>**/thrift/*.java</exclude>
              <exclude>**/proto/*.java</exclude>
            </excludes>
            <lineEnding>LF</lineEnding>
            <overrideConfigCompilerVersion>true</overrideConfigCompilerVersion>
          </configuration>
          <dependencies>
            <dependency>
              <groupId>org.eclipse.tycho</groupId>
              <artifactId>org.eclipse.jdt.core</artifactId>
              <version>3.10.0.v20140604-1726</version>
            </dependency>
          </dependencies>
          <executions>
            <execution>
              <goals>
                <goal>format</goal>
              </goals>
            </execution>
          </executions>
        </plugin>
      </plugins>
    </pluginManagement>
    <plugins>
      <plugin>
        <!-- verify before compile; should be sorted already -->
        <groupId>com.github.ekryd.sortpom</groupId>
        <artifactId>sortpom-maven-plugin</artifactId>
        <executions>
          <execution>
            <id>verify-sorted-pom</id>
            <goals>
              <goal>verify</goal>
            </goals>
            <phase>process-resources</phase>
          </execution>
        </executions>
      </plugin>
      <plugin>
        <groupId>org.apache.maven.plugins</groupId>
        <artifactId>maven-enforcer-plugin</artifactId>
        <executions>
          <execution>
            <id>enforce-mvn</id>
            <goals>
              <goal>enforce</goal>
            </goals>
          </execution>
        </executions>
      </plugin>
      <plugin>
        <groupId>org.apache.maven.plugins</groupId>
        <artifactId>maven-checkstyle-plugin</artifactId>
        <configuration>
          <checkstyleRules>
            <module name="Checker">
              <property name="charset" value="UTF-8" />
              <property name="severity" value="warning" />
              <!-- Checks for whitespace                               -->
              <!-- See http://checkstyle.sf.net/config_whitespace.html -->
              <module name="FileTabCharacter">
                <property name="eachLine" value="true" />
              </module>
              <module name="TreeWalker">
                <module name="OneTopLevelClass" />
                <module name="RegexpSinglelineJava">
                  <property name="format" value="\s+$" />
                  <property name="message" value="Line has trailing whitespace." />
                </module>
                <module name="RegexpSinglelineJava">
                  <property name="format" value="[@]see\s+[{][@]link" />
                  <property name="message" value="Javadoc @see does not need @link: pick one or the other." />
                </module>
                <module name="RegexpSinglelineJava">
                  <property name="format" value="jline[.]internal[.]Preconditions" />
                  <property name="message" value="Please use Guava Preconditions not JLine" />
                </module>
                <module name="OuterTypeFilename" />
                <module name="LineLength">
                  <!-- needs extra, because Eclipse formatter ignores the ending left brace -->
                  <property name="max" value="200" />
                  <property name="ignorePattern" value="^package.*|^import.*|a href|href|http://|https://|ftp://" />
                </module>
                <module name="AvoidStarImport" />
                <module name="UnusedImports">
                  <property name="processJavadoc" value="true" />
                </module>
                <module name="NoLineWrap" />
                <module name="LeftCurly">
                  <property name="maxLineLength" value="160" />
                </module>
                <module name="RightCurly" />
                <module name="RightCurly">
                  <property name="option" value="alone" />
                  <property name="tokens" value="CLASS_DEF, METHOD_DEF, CTOR_DEF, LITERAL_FOR, LITERAL_WHILE, LITERAL_DO, STATIC_INIT, INSTANCE_INIT" />
                </module>
                <module name="SeparatorWrap">
                  <property name="tokens" value="DOT" />
                  <property name="option" value="nl" />
                </module>
                <module name="SeparatorWrap">
                  <property name="tokens" value="COMMA" />
                  <property name="option" value="EOL" />
                </module>
                <module name="PackageName">
                  <property name="format" value="^[a-z]+(\.[a-z][a-zA-Z0-9]*)*$" />
                </module>
                <module name="MethodTypeParameterName">
                  <property name="format" value="(^[A-Z][0-9]?)$|([A-Z][a-zA-Z0-9]*[T]$)" />
                </module>
                <module name="MethodParamPad" />
                <module name="OperatorWrap">
                  <property name="option" value="NL" />
                  <property name="tokens" value="BAND, BOR, BSR, BXOR, DIV, EQUAL, GE, GT, LAND, LE, LITERAL_INSTANCEOF, LOR, LT, MINUS, MOD, NOT_EQUAL, QUESTION, SL, SR, STAR " />
                </module>
                <module name="AnnotationLocation">
                  <property name="tokens" value="CLASS_DEF, INTERFACE_DEF, ENUM_DEF, METHOD_DEF, CTOR_DEF" />
                </module>
                <module name="AnnotationLocation">
                  <property name="tokens" value="VARIABLE_DEF" />
                  <property name="allowSamelineMultipleAnnotations" value="true" />
                </module>
                <module name="NonEmptyAtclauseDescription" />
                <module name="JavadocTagContinuationIndentation" />
                <module name="JavadocMethod">
                  <property name="allowMissingJavadoc" value="true" />
                  <property name="allowMissingParamTags" value="true" />
                  <property name="allowMissingThrowsTags" value="true" />
                  <property name="allowMissingReturnTag" value="true" />
                  <property name="allowedAnnotations" value="Override,Test,BeforeClass,AfterClass,Before,After" />
                  <property name="allowThrowsTagsForSubclasses" value="true" />
                </module>
                <module name="SingleLineJavadoc" />
                <module name="MissingOverrideCheck" />
                <module name="AnnotationLocation" />
              </module>
            </module>
          </checkstyleRules>
          <violationSeverity>warning</violationSeverity>
          <includeTestSourceDirectory>true</includeTestSourceDirectory>
          <excludes>**/thrift/*.java,**/proto/*.java,**/HelpMojo.java</excludes>
        </configuration>
        <dependencies>
          <dependency>
            <groupId>com.puppycrawl.tools</groupId>
            <artifactId>checkstyle</artifactId>
            <version>6.14.1</version>
          </dependency>
        </dependencies>
        <executions>
          <execution>
            <id>check-style</id>
            <goals>
              <goal>check</goal>
            </goals>
          </execution>
        </executions>
      </plugin>
      <plugin>
        <groupId>com.github.koraktor</groupId>
        <artifactId>mavanagaiata</artifactId>
        <executions>
          <execution>
            <id>git-commit</id>
            <goals>
              <goal>commit</goal>
            </goals>
            <phase>validate</phase>
          </execution>
        </executions>
      </plugin>
      <plugin>
        <groupId>org.apache.maven.plugins</groupId>
        <artifactId>maven-failsafe-plugin</artifactId>
        <executions>
          <execution>
            <id>run-integration-tests</id>
            <goals>
              <goal>integration-test</goal>
              <goal>verify</goal>
            </goals>
            <configuration>
              <excludedGroups>${accumulo.performanceTests}</excludedGroups>
            </configuration>
          </execution>
        </executions>
      </plugin>
      <plugin>
        <groupId>org.codehaus.mojo</groupId>
        <artifactId>findbugs-maven-plugin</artifactId>
        <executions>
          <execution>
            <id>run-findbugs</id>
            <goals>
              <goal>check</goal>
            </goals>
          </execution>
        </executions>
      </plugin>
      <plugin>
        <groupId>org.apache.maven.plugins</groupId>
        <artifactId>maven-scm-publish-plugin</artifactId>
        <executions>
          <execution>
            <id>scm-publish</id>
            <goals>
              <goal>publish-scm</goal>
            </goals>
            <phase>site-deploy</phase>
          </execution>
        </executions>
      </plugin>
      <plugin>
        <groupId>org.apache.rat</groupId>
        <artifactId>apache-rat-plugin</artifactId>
        <executions>
          <execution>
            <id>check-licenses</id>
            <goals>
              <goal>check</goal>
            </goals>
          </execution>
        </executions>
      </plugin>
      <plugin>
        <!-- Allows us to get the apache-ds bundle artifacts -->
        <groupId>org.apache.felix</groupId>
        <artifactId>maven-bundle-plugin</artifactId>
        <extensions>true</extensions>
        <inherited>true</inherited>
      </plugin>
    </plugins>
    <extensions>
      <extension>
        <!-- enable ssh deployment of site with maven 3 -->
        <groupId>org.apache.maven.wagon</groupId>
        <artifactId>wagon-ssh</artifactId>
        <version>2.8</version>
      </extension>
    </extensions>
  </build>
  <reporting>
    <plugins>
      <plugin>
        <groupId>org.apache.maven.plugins</groupId>
        <artifactId>maven-changes-plugin</artifactId>
        <version>2.11</version>
        <reportSets>
          <reportSet>
            <reports>
              <report>jira-report</report>
            </reports>
          </reportSet>
        </reportSets>
      </plugin>
      <plugin>
        <groupId>org.apache.maven.plugins</groupId>
        <artifactId>maven-javadoc-plugin</artifactId>
        <version>2.10.1</version>
        <reportSets>
          <reportSet>
            <reports>
              <report>javadoc</report>
            </reports>
          </reportSet>
        </reportSets>
      </plugin>
      <plugin>
        <groupId>org.apache.maven.plugins</groupId>
        <artifactId>maven-jxr-plugin</artifactId>
        <version>2.5</version>
      </plugin>
      <plugin>
        <groupId>org.apache.maven.plugins</groupId>
        <artifactId>maven-pmd-plugin</artifactId>
        <version>3.4</version>
        <configuration>
          <excludes>
            <exclude>**/thrift/*.java</exclude>
          </excludes>
          <format>html</format>
          <includeTests>true</includeTests>
          <targetJdk>${maven.compiler.target}</targetJdk>
        </configuration>
      </plugin>
      <plugin>
        <groupId>org.apache.maven.plugins</groupId>
        <artifactId>maven-project-info-reports-plugin</artifactId>
        <version>2.8</version>
        <configuration>
          <dependencyLocationsEnabled>false</dependencyLocationsEnabled>
        </configuration>
        <reportSets>
          <reportSet>
            <reports>
              <report>summary</report>
              <report>index</report>
              <report>dependencies</report>
              <report>issue-tracking</report>
              <report>scm</report>
            </reports>
          </reportSet>
        </reportSets>
      </plugin>
      <plugin>
        <groupId>org.codehaus.mojo</groupId>
        <artifactId>findbugs-maven-plugin</artifactId>
        <version>${findbugs.version}</version>
        <configuration>
          <excludeFilterFile>contrib/findbugs-exclude.xml</excludeFilterFile>
          <findbugsXmlOutput>true</findbugsXmlOutput>
          <findbugsXmlWithMessages>true</findbugsXmlWithMessages>
          <xmlOutput>true</xmlOutput>
          <effort>Max</effort>
          <threshold>Medium</threshold>
          <failOnError>false</failOnError>
        </configuration>
      </plugin>
    </plugins>
  </reporting>
  <profiles>
    <profile>
      <id>m2e</id>
      <activation>
        <property>
          <name>m2e.version</name>
        </property>
      </activation>
      <build>
        <pluginManagement>
          <plugins>
            <!--This plugin's configuration is used to store Eclipse m2e settings only. It has no influence on the Maven build itself.-->
            <plugin>
              <groupId>org.eclipse.m2e</groupId>
              <artifactId>lifecycle-mapping</artifactId>
              <version>1.0.0</version>
              <configuration>
                <lifecycleMappingMetadata>
                  <pluginExecutions>
                    <pluginExecution>
                      <pluginExecutionFilter>
                        <groupId>org.apache.maven.plugins</groupId>
                        <artifactId>maven-plugin-plugin</artifactId>
                        <versionRange>[3.2,)</versionRange>
                        <goals>
                          <goal>helpmojo</goal>
                          <goal>descriptor</goal>
                        </goals>
                      </pluginExecutionFilter>
                      <action>
                        <ignore />
                      </action>
                    </pluginExecution>
                    <pluginExecution>
                      <pluginExecutionFilter>
                        <groupId>com.googlecode.maven-java-formatter-plugin</groupId>
                        <artifactId>maven-java-formatter-plugin</artifactId>
                        <versionRange>[0.4,)</versionRange>
                        <goals>
                          <goal>format</goal>
                        </goals>
                      </pluginExecutionFilter>
                      <action>
                        <ignore />
                      </action>
                    </pluginExecution>
                    <pluginExecution>
                      <pluginExecutionFilter>
                        <groupId>org.apache.maven.plugins</groupId>
                        <artifactId>maven-checkstyle-plugin</artifactId>
                        <versionRange>[2.13,)</versionRange>
                        <goals>
                          <goal>check</goal>
                        </goals>
                      </pluginExecutionFilter>
                      <action>
                        <ignore />
                      </action>
                    </pluginExecution>
                    <pluginExecution>
                      <pluginExecutionFilter>
                        <groupId>org.apache.maven.plugins</groupId>
                        <artifactId>maven-dependency-plugin</artifactId>
                        <versionRange>[2.0,)</versionRange>
                        <goals>
                          <goal>copy-dependencies</goal>
                        </goals>
                      </pluginExecutionFilter>
                      <action>
                        <ignore />
                      </action>
                    </pluginExecution>
                    <pluginExecution>
                      <pluginExecutionFilter>
                        <groupId>org.apache.maven.plugins</groupId>
                        <artifactId>maven-remote-resources-plugin</artifactId>
                        <versionRange>[1.0,)</versionRange>
                        <goals>
                          <goal>process</goal>
                        </goals>
                      </pluginExecutionFilter>
                      <action>
                        <ignore />
                      </action>
                    </pluginExecution>
                    <pluginExecution>
                      <pluginExecutionFilter>
                        <groupId>org.apache.rat</groupId>
                        <artifactId>apache-rat-plugin</artifactId>
                        <versionRange>[0.8,)</versionRange>
                        <goals>
                          <goal>check</goal>
                        </goals>
                      </pluginExecutionFilter>
                      <action>
                        <ignore />
                      </action>
                    </pluginExecution>
                    <pluginExecution>
                      <pluginExecutionFilter>
                        <groupId>org.codehaus.mojo</groupId>
                        <artifactId>native-maven-plugin</artifactId>
                        <versionRange>[1.0-alpha-7,)</versionRange>
                        <goals>
                          <goal>compile</goal>
                          <goal>initialize</goal>
                          <goal>javah</goal>
                          <goal>link</goal>
                          <goal>unzipinc</goal>
                        </goals>
                      </pluginExecutionFilter>
                      <action>
                        <ignore />
                      </action>
                    </pluginExecution>
                    <pluginExecution>
                      <pluginExecutionFilter>
                        <groupId>org.codehaus.mojo</groupId>
                        <artifactId>exec-maven-plugin</artifactId>
                        <versionRange>[1.0,)</versionRange>
                        <goals>
                          <goal>exec</goal>
                        </goals>
                      </pluginExecutionFilter>
                      <action>
                        <ignore />
                      </action>
                    </pluginExecution>
                    <pluginExecution>
                      <pluginExecutionFilter>
                        <groupId>org.apache.maven.plugins</groupId>
                        <artifactId>maven-enforcer-plugin</artifactId>
                        <versionRange>[1.0,)</versionRange>
                        <goals>
                          <goal>enforce</goal>
                        </goals>
                      </pluginExecutionFilter>
                      <action>
                        <ignore />
                      </action>
                    </pluginExecution>
                    <pluginExecution>
                      <pluginExecutionFilter>
                        <groupId>org.apache.maven.plugins</groupId>
                        <artifactId>maven-invoker-plugin</artifactId>
                        <versionRange>[1.7,)</versionRange>
                        <goals>
                          <goal>install</goal>
                        </goals>
                      </pluginExecutionFilter>
                      <action>
                        <ignore />
                      </action>
                    </pluginExecution>
                    <pluginExecution>
                      <pluginExecutionFilter>
                        <groupId>com.github.ekryd.sortpom</groupId>
                        <artifactId>sortpom-maven-plugin</artifactId>
                        <versionRange>[2.4.0,)</versionRange>
                        <goals>
                          <goal>sort</goal>
                          <goal>verify</goal>
                        </goals>
                      </pluginExecutionFilter>
                      <action>
                        <ignore />
                      </action>
                    </pluginExecution>
                    <pluginExecution>
                      <pluginExecutionFilter>
                        <groupId>com.github.koraktor</groupId>
                        <artifactId>mavanagaiata</artifactId>
                        <versionRange>[0.6.1,)</versionRange>
                        <goals>
                          <goal>commit</goal>
                        </goals>
                      </pluginExecutionFilter>
                      <action>
                        <ignore />
                      </action>
                    </pluginExecution>
                  </pluginExecutions>
                </lifecycleMappingMetadata>
              </configuration>
            </plugin>
          </plugins>
        </pluginManagement>
      </build>
    </profile>
    <profile>
      <id>accumulo-release</id>
      <properties>
        <!-- some properties to make the release build a bit faster -->
        <checkstyle.skip>true</checkstyle.skip>
        <findbugs.skip>true</findbugs.skip>
        <skipITs>true</skipITs>
        <skipTests>true</skipTests>
      </properties>
    </profile>
    <profile>
      <!-- on by default, but disable with '-P !autoformat' or '-DskipFormat' -->
      <id>autoformat</id>
      <activation>
        <property>
          <name>!skipFormat</name>
        </property>
      </activation>
      <build>
        <plugins>
          <plugin>
            <groupId>com.github.ekryd.sortpom</groupId>
            <artifactId>sortpom-maven-plugin</artifactId>
            <executions>
              <execution>
                <id>sort-pom</id>
                <goals>
                  <goal>sort</goal>
                </goals>
                <phase>process-sources</phase>
              </execution>
            </executions>
          </plugin>
          <plugin>
            <groupId>com.googlecode.maven-java-formatter-plugin</groupId>
            <artifactId>maven-java-formatter-plugin</artifactId>
            <configuration>
              <configFile>${eclipseFormatterStyle}</configFile>
            </configuration>
          </plugin>
        </plugins>
      </build>
    </profile>
    <profile>
      <!-- Minimal testing profile. (a.k.a. SunnyDay) -->
      <id>sunny</id>
      <properties>
        <failIfNoTests>false</failIfNoTests>
        <it.test>ReadWriteIT,SimpleProxyIT,ExamplesIT,ShellServerIT</it.test>
      </properties>
    </profile>
    <profile>
      <!-- Generate cobertura reports with site.
           Activate with -P cobertura -->
      <id>cobertura</id>
      <reporting>
        <plugins>
          <plugin>
            <groupId>org.codehaus.mojo</groupId>
            <artifactId>cobertura-maven-plugin</artifactId>
            <version>2.6</version>
            <configuration>
              <aggregate>true</aggregate>
              <formats>
                <format>xml</format>
                <format>html</format>
              </formats>
              <instrumentation>
                <excludes>
                  <exclude>**/thrift/*.class</exclude>
                </excludes>
              </instrumentation>
            </configuration>
          </plugin>
        </plugins>
      </reporting>
    </profile>
    <!-- profile for our default Hadoop build
         unfortunately, has to duplicate one of our
         specified profiles. see MNG-3328 -->
    <profile>
      <id>hadoop-default</id>
      <activation>
        <property>
          <name>!hadoop.profile</name>
        </property>
      </activation>
      <properties>
        <!-- Denotes intention and allows the enforcer plugin to pass when
             the user is relying on default behavior; won't work to activate profile -->
        <hadoop.profile>2</hadoop.profile>
        <hadoop.version>2.2.0</hadoop.version>
        <httpclient.version>3.1</httpclient.version>
        <slf4j.version>1.7.5</slf4j.version>
      </properties>
    </profile>
    <!-- profile for building against Hadoop 2.x
     XXX Since this is the default, make sure to sync hadoop-default when changing.
    Activate using: mvn -Dhadoop.profile=2 -->
    <profile>
      <id>hadoop-2</id>
      <activation>
        <property>
          <name>hadoop.profile</name>
          <value>2</value>
        </property>
      </activation>
      <properties>
        <hadoop.version>2.2.0</hadoop.version>
        <httpclient.version>3.1</httpclient.version>
        <slf4j.version>1.7.5</slf4j.version>
      </properties>
    </profile>
    <profile>
      <id>jdk8</id>
      <activation>
        <jdk>[1.8,1.9)</jdk>
      </activation>
      <build>
        <pluginManagement>
          <plugins>
            <plugin>
              <groupId>org.apache.maven.plugins</groupId>
              <artifactId>maven-javadoc-plugin</artifactId>
              <configuration>
                <encoding>${project.reporting.outputEncoding}</encoding>
                <quiet>true</quiet>
                <javadocVersion>1.8</javadocVersion>
                <additionalJOption>-J-Xmx512m</additionalJOption>
                <additionalparam>-Xdoclint:all,-Xdoclint:-missing</additionalparam>
              </configuration>
            </plugin>
          </plugins>
        </pluginManagement>
      </build>
    </profile>
    <profile>
      <id>performanceTests</id>
      <build>
        <pluginManagement>
          <plugins>
            <!-- Add an additional execution for performance tests -->
            <plugin>
              <groupId>org.apache.maven.plugins</groupId>
              <artifactId>maven-failsafe-plugin</artifactId>
              <executions>
                <execution>
                  <!-- Run only the performance tests -->
                  <id>run-performance-tests</id>
                  <goals>
                    <goal>integration-test</goal>
                    <goal>verify</goal>
                  </goals>
                  <configuration>
                    <groups>${accumulo.performanceTests}</groups>
                  </configuration>
                </execution>
              </executions>
            </plugin>
          </plugins>
        </pluginManagement>
      </build>
    </profile>
  </profiles>
</project><|MERGE_RESOLUTION|>--- conflicted
+++ resolved
@@ -689,13 +689,8 @@
             <autoVersionSubmodules>true</autoVersionSubmodules>
             <goals>clean deploy</goals>
             <preparationGoals>clean verify</preparationGoals>
-<<<<<<< HEAD
-            <tagNameFormat>@{project.version}</tagNameFormat>
+            <tagNameFormat>rel/@{project.version}</tagNameFormat>
             <releaseProfiles>apache-release,accumulo-release,skip-plugin-its-with-skipTests</releaseProfiles>
-=======
-            <tagNameFormat>rel/@{project.version}</tagNameFormat>
-            <releaseProfiles>apache-release,move-source-tarball,seal-jars,skip-findbugs,skip-plugin-its-with-skipTests</releaseProfiles>
->>>>>>> 642add8c
             <useReleaseProfile>false</useReleaseProfile>
             <pushChanges>false</pushChanges>
             <localCheckout>true</localCheckout>
