/*
 * Licensed to the Apache Software Foundation (ASF) under one or more
 * contributor license agreements.  See the NOTICE file distributed with
 * this work for additional information regarding copyright ownership.
 * The ASF licenses this file to You under the Apache License, Version 2.0
 * (the "License"); you may not use this file except in compliance with
 * the License.  You may obtain a copy of the License at
 *
 *     http://www.apache.org/licenses/LICENSE-2.0
 *
 * Unless required by applicable law or agreed to in writing, software
 * distributed under the License is distributed on an "AS IS" BASIS,
 * WITHOUT WARRANTIES OR CONDITIONS OF ANY KIND, either express or implied.
 * See the License for the specific language governing permissions and
 * limitations under the License.
 */
package org.apache.accumulo.proxy;

import java.nio.ByteBuffer;
import java.util.ArrayList;
import java.util.Collection;
import java.util.Collections;
import java.util.EnumSet;
import java.util.HashMap;
import java.util.HashSet;
import java.util.Iterator;
import java.util.List;
import java.util.Map;
import java.util.Map.Entry;
import java.util.Properties;
import java.util.Set;
import java.util.SortedSet;
import java.util.TreeSet;
import java.util.UUID;
import java.util.concurrent.TimeUnit;

import org.apache.accumulo.core.Constants;
import org.apache.accumulo.core.client.AccumuloException;
import org.apache.accumulo.core.client.AccumuloSecurityException;
import org.apache.accumulo.core.client.BatchScanner;
import org.apache.accumulo.core.client.BatchWriter;
import org.apache.accumulo.core.client.BatchWriterConfig;
import org.apache.accumulo.core.client.ConditionalWriter;
import org.apache.accumulo.core.client.ConditionalWriter.Result;
import org.apache.accumulo.core.client.ConditionalWriterConfig;
import org.apache.accumulo.core.client.Connector;
import org.apache.accumulo.core.client.Instance;
import org.apache.accumulo.core.client.IteratorSetting;
import org.apache.accumulo.core.client.MutationsRejectedException;
import org.apache.accumulo.core.client.Scanner;
import org.apache.accumulo.core.client.ScannerBase;
import org.apache.accumulo.core.client.TableExistsException;
import org.apache.accumulo.core.client.TableNotFoundException;
import org.apache.accumulo.core.client.ZooKeeperInstance;
import org.apache.accumulo.core.client.admin.ActiveCompaction;
import org.apache.accumulo.core.client.admin.ActiveScan;
import org.apache.accumulo.core.client.admin.TimeType;
import org.apache.accumulo.core.client.impl.thrift.TableOperationExceptionType;
import org.apache.accumulo.core.client.impl.thrift.ThriftTableOperationException;
import org.apache.accumulo.core.client.mock.MockInstance;
import org.apache.accumulo.core.client.security.SecurityErrorCode;
import org.apache.accumulo.core.client.security.tokens.AuthenticationToken;
import org.apache.accumulo.core.client.security.tokens.PasswordToken;
import org.apache.accumulo.core.data.Column;
import org.apache.accumulo.core.data.ConditionalMutation;
import org.apache.accumulo.core.data.Key;
import org.apache.accumulo.core.data.KeyExtent;
import org.apache.accumulo.core.data.Mutation;
import org.apache.accumulo.core.data.PartialKey;
import org.apache.accumulo.core.data.Range;
import org.apache.accumulo.core.data.Value;
import org.apache.accumulo.core.iterators.IteratorUtil.IteratorScope;
import org.apache.accumulo.core.security.Authorizations;
import org.apache.accumulo.core.security.ColumnVisibility;
import org.apache.accumulo.core.security.Credentials;
import org.apache.accumulo.core.security.SystemPermission;
import org.apache.accumulo.core.security.TablePermission;
import org.apache.accumulo.core.util.ByteBufferUtil;
import org.apache.accumulo.core.util.TextUtil;
import org.apache.accumulo.proxy.thrift.AccumuloProxy;
import org.apache.accumulo.proxy.thrift.BatchScanOptions;
import org.apache.accumulo.proxy.thrift.ColumnUpdate;
import org.apache.accumulo.proxy.thrift.CompactionReason;
import org.apache.accumulo.proxy.thrift.CompactionType;
import org.apache.accumulo.proxy.thrift.Condition;
import org.apache.accumulo.proxy.thrift.ConditionalStatus;
import org.apache.accumulo.proxy.thrift.ConditionalUpdates;
import org.apache.accumulo.proxy.thrift.ConditionalWriterOptions;
import org.apache.accumulo.proxy.thrift.DiskUsage;
import org.apache.accumulo.proxy.thrift.KeyValue;
import org.apache.accumulo.proxy.thrift.KeyValueAndPeek;
import org.apache.accumulo.proxy.thrift.NoMoreEntriesException;
import org.apache.accumulo.proxy.thrift.ScanColumn;
import org.apache.accumulo.proxy.thrift.ScanOptions;
import org.apache.accumulo.proxy.thrift.ScanResult;
import org.apache.accumulo.proxy.thrift.ScanState;
import org.apache.accumulo.proxy.thrift.ScanType;
import org.apache.accumulo.proxy.thrift.UnknownScanner;
import org.apache.accumulo.proxy.thrift.UnknownWriter;
import org.apache.accumulo.proxy.thrift.WriterOptions;
import org.apache.hadoop.io.Text;
import org.apache.log4j.Logger;
import org.apache.thrift.TException;

import com.google.common.cache.Cache;
import com.google.common.cache.CacheBuilder;
import com.google.common.cache.RemovalListener;
import com.google.common.cache.RemovalNotification;

/**
 * Proxy Server exposing the Accumulo API via Thrift..
 * 
 * @since 1.5
 */
public class ProxyServer implements AccumuloProxy.Iface {
  
  public static final Logger logger = Logger.getLogger(ProxyServer.class);
  protected Instance instance;
  
  protected Class<? extends AuthenticationToken> tokenClass;
  
  static protected class ScannerPlusIterator {
    public ScannerBase scanner;
    public Iterator<Map.Entry<Key,Value>> iterator;
  }
  
  static protected class BatchWriterPlusException {
    public BatchWriter writer;
    public MutationsRejectedException exception = null;
  }
  
  static class CloseWriter implements RemovalListener<UUID,BatchWriterPlusException> {
    @Override
    public void onRemoval(RemovalNotification<UUID,BatchWriterPlusException> notification) {
      try {
        BatchWriterPlusException value = notification.getValue();
        if (value.exception != null)
          throw value.exception;
        notification.getValue().writer.close();
      } catch (MutationsRejectedException e) {
        logger.warn(e, e);
      }
    }
    
    public CloseWriter() {}
  }
  
  static class CloseScanner implements RemovalListener<UUID,ScannerPlusIterator> {
    @Override
    public void onRemoval(RemovalNotification<UUID,ScannerPlusIterator> notification) {
      final ScannerBase base = notification.getValue().scanner;
      if (base instanceof BatchScanner) {
        final BatchScanner scanner = (BatchScanner) base;
        scanner.close();
      }
    }
    
    public CloseScanner() {}
  }
  
  public static class CloseConditionalWriter implements RemovalListener<UUID,ConditionalWriter> {
    @Override
    public void onRemoval(RemovalNotification<UUID,ConditionalWriter> notification) {
      notification.getValue().close();
    }
  }

  protected Cache<UUID,ScannerPlusIterator> scannerCache;
  protected Cache<UUID,BatchWriterPlusException> writerCache;
  protected Cache<UUID,ConditionalWriter> conditionalWriterCache;
  
  public ProxyServer(Properties props) {
    
    String useMock = props.getProperty("useMockInstance");
    if (useMock != null && Boolean.parseBoolean(useMock))
      instance = new MockInstance();
    else
      instance = new ZooKeeperInstance(props.getProperty("instance"), props.getProperty("zookeepers"));
    
    try {
      String tokenProp = props.getProperty("tokenClass", PasswordToken.class.getName());
      tokenClass = Class.forName(tokenProp).asSubclass(AuthenticationToken.class);
    } catch (ClassNotFoundException e) {
      throw new RuntimeException(e);
    }
    
    scannerCache = CacheBuilder.newBuilder().expireAfterAccess(10, TimeUnit.MINUTES).maximumSize(1000).removalListener(new CloseScanner()).build();
    
    writerCache = CacheBuilder.newBuilder().expireAfterAccess(10, TimeUnit.MINUTES).maximumSize(1000).removalListener(new CloseWriter()).build();
    
    conditionalWriterCache = CacheBuilder.newBuilder().expireAfterAccess(10, TimeUnit.MINUTES).maximumSize(1000).removalListener(new CloseConditionalWriter())
        .build();
  }
  
  protected Connector getConnector(ByteBuffer login) throws Exception {
    String[] pair = new String(login.array(), login.position(), login.remaining(), Constants.UTF8).split(",", 2);
    if (instance.getInstanceID().equals(pair[0])) {
      Credentials creds = Credentials.deserialize(pair[1]);
      return instance.getConnector(creds.getPrincipal(), creds.getToken());
    } else {
      throw new org.apache.accumulo.core.client.AccumuloSecurityException(pair[0], org.apache.accumulo.core.client.impl.thrift.SecurityErrorCode.INVALID_INSTANCEID);
    }
  }
  
  private void handleAccumuloException(AccumuloException e) throws org.apache.accumulo.proxy.thrift.TableNotFoundException,
      org.apache.accumulo.proxy.thrift.AccumuloException {
    if (e.getCause() instanceof ThriftTableOperationException) {
      ThriftTableOperationException ttoe = (ThriftTableOperationException) e.getCause();
      if (ttoe.type == TableOperationExceptionType.NOTFOUND) {
        throw new org.apache.accumulo.proxy.thrift.TableNotFoundException(e.toString());
      }
    }
    throw new org.apache.accumulo.proxy.thrift.AccumuloException(e.toString());
  }
  
  private void handleAccumuloSecurityException(AccumuloSecurityException e) throws org.apache.accumulo.proxy.thrift.TableNotFoundException,
      org.apache.accumulo.proxy.thrift.AccumuloSecurityException {
    if (e.getSecurityErrorCode().equals(SecurityErrorCode.TABLE_DOESNT_EXIST))
      throw new org.apache.accumulo.proxy.thrift.TableNotFoundException(e.toString());
    throw new org.apache.accumulo.proxy.thrift.AccumuloSecurityException(e.toString());
  }
  
  private void handleExceptionTNF(Exception ex) throws org.apache.accumulo.proxy.thrift.AccumuloException,
      org.apache.accumulo.proxy.thrift.AccumuloSecurityException, org.apache.accumulo.proxy.thrift.TableNotFoundException, TException {
    try {
      throw ex;
    } catch (AccumuloException e) {
      handleAccumuloException(e);
    } catch (AccumuloSecurityException e) {
      handleAccumuloSecurityException(e);
    } catch (TableNotFoundException e) {
      throw new org.apache.accumulo.proxy.thrift.TableNotFoundException(ex.toString());
    } catch (Exception e) {
      throw new org.apache.accumulo.proxy.thrift.AccumuloException(e.toString());
    }
  }
  
  private void handleExceptionTEE(Exception ex) throws org.apache.accumulo.proxy.thrift.AccumuloException,
      org.apache.accumulo.proxy.thrift.AccumuloSecurityException, org.apache.accumulo.proxy.thrift.TableNotFoundException,
      org.apache.accumulo.proxy.thrift.TableExistsException, TException {
    try {
      throw ex;
    } catch (AccumuloException e) {
      handleAccumuloException(e);
    } catch (AccumuloSecurityException e) {
      handleAccumuloSecurityException(e);
    } catch (TableNotFoundException e) {
      throw new org.apache.accumulo.proxy.thrift.TableNotFoundException(ex.toString());
    } catch (TableExistsException e) {
      throw new org.apache.accumulo.proxy.thrift.TableExistsException(e.toString());
    } catch (Exception e) {
      throw new org.apache.accumulo.proxy.thrift.AccumuloException(e.toString());
    }
  }
  
  private void handleExceptionMRE(Exception ex) throws org.apache.accumulo.proxy.thrift.AccumuloException,
      org.apache.accumulo.proxy.thrift.AccumuloSecurityException, org.apache.accumulo.proxy.thrift.TableNotFoundException,
      org.apache.accumulo.proxy.thrift.MutationsRejectedException, TException {
    try {
      throw ex;
    } catch (MutationsRejectedException e) {
      throw new org.apache.accumulo.proxy.thrift.MutationsRejectedException(ex.toString());
    } catch (AccumuloException e) {
      handleAccumuloException(e);
    } catch (AccumuloSecurityException e) {
      handleAccumuloSecurityException(e);
    } catch (TableNotFoundException e) {
      throw new org.apache.accumulo.proxy.thrift.TableNotFoundException(ex.toString());
    } catch (Exception e) {
      throw new org.apache.accumulo.proxy.thrift.AccumuloException(e.toString());
    }
  }
  
  private void handleException(Exception ex) throws org.apache.accumulo.proxy.thrift.AccumuloException,
      org.apache.accumulo.proxy.thrift.AccumuloSecurityException, TException {
    try {
      throw ex;
    } catch (AccumuloException e) {
      throw new org.apache.accumulo.proxy.thrift.AccumuloException(e.toString());
    } catch (AccumuloSecurityException e) {
      throw new org.apache.accumulo.proxy.thrift.AccumuloSecurityException(e.toString());
    } catch (Exception e) {
      throw new org.apache.accumulo.proxy.thrift.AccumuloException(e.toString());
    }
  }
  
  @Override
  public int addConstraint(ByteBuffer login, String tableName, String constraintClassName) throws org.apache.accumulo.proxy.thrift.AccumuloException,
      org.apache.accumulo.proxy.thrift.AccumuloSecurityException, org.apache.accumulo.proxy.thrift.TableNotFoundException, TException {
    
    try {
      return getConnector(login).tableOperations().addConstraint(tableName, constraintClassName);
    } catch (Exception e) {
      handleExceptionTNF(e);
      return -1;
    }
  }
  
  @Override
  public void addSplits(ByteBuffer login, String tableName, Set<ByteBuffer> splits) throws org.apache.accumulo.proxy.thrift.AccumuloException,
      org.apache.accumulo.proxy.thrift.AccumuloSecurityException, org.apache.accumulo.proxy.thrift.TableNotFoundException, TException {
    
    try {
      SortedSet<Text> sorted = new TreeSet<Text>();
      for (ByteBuffer split : splits) {
        sorted.add(ByteBufferUtil.toText(split));
      }
      getConnector(login).tableOperations().addSplits(tableName, sorted);
    } catch (Exception e) {
      handleExceptionTNF(e);
    }
  }
  
  @Override
  public void clearLocatorCache(ByteBuffer login, String tableName) throws org.apache.accumulo.proxy.thrift.TableNotFoundException, TException {
    try {
      getConnector(login).tableOperations().clearLocatorCache(tableName);
    } catch (TableNotFoundException e) {
      throw new org.apache.accumulo.proxy.thrift.TableNotFoundException(e.toString());
    } catch (Exception e) {
      throw new TException(e.toString());
    }
  }
  
  @Override
  public void compactTable(ByteBuffer login, String tableName, ByteBuffer startRow, ByteBuffer endRow,
      List<org.apache.accumulo.proxy.thrift.IteratorSetting> iterators, boolean flush, boolean wait)
      throws org.apache.accumulo.proxy.thrift.AccumuloSecurityException, org.apache.accumulo.proxy.thrift.TableNotFoundException,
      org.apache.accumulo.proxy.thrift.AccumuloException, TException {
    try {
      getConnector(login).tableOperations().compact(tableName, ByteBufferUtil.toText(startRow), ByteBufferUtil.toText(endRow), getIteratorSettings(iterators),
          flush, wait);
    } catch (Exception e) {
      handleExceptionTNF(e);
    }
  }
  
  @Override
  public void cancelCompaction(ByteBuffer login, String tableName) throws org.apache.accumulo.proxy.thrift.AccumuloSecurityException,
      org.apache.accumulo.proxy.thrift.TableNotFoundException, org.apache.accumulo.proxy.thrift.AccumuloException, TException {
    
    try {
      getConnector(login).tableOperations().cancelCompaction(tableName);
    } catch (Exception e) {
      handleExceptionTNF(e);
    }
  }
  
  private List<IteratorSetting> getIteratorSettings(List<org.apache.accumulo.proxy.thrift.IteratorSetting> iterators) {
    List<IteratorSetting> result = new ArrayList<IteratorSetting>();
    if (iterators != null) {
      for (org.apache.accumulo.proxy.thrift.IteratorSetting is : iterators) {
        result.add(getIteratorSetting(is));
      }
    }
    return result;
  }
  
  @Override
  public void createTable(ByteBuffer login, String tableName, boolean versioningIter, org.apache.accumulo.proxy.thrift.TimeType type)
      throws org.apache.accumulo.proxy.thrift.AccumuloException, org.apache.accumulo.proxy.thrift.AccumuloSecurityException,
      org.apache.accumulo.proxy.thrift.TableExistsException, TException {
    try {
      if (type == null)
        type = org.apache.accumulo.proxy.thrift.TimeType.MILLIS;
      
      getConnector(login).tableOperations().create(tableName, versioningIter, TimeType.valueOf(type.toString()));
    } catch (TableExistsException e) {
      throw new org.apache.accumulo.proxy.thrift.TableExistsException(e.toString());
    } catch (Exception e) {
      handleException(e);
    }
  }
  
  @Override
  public void deleteTable(ByteBuffer login, String tableName) throws org.apache.accumulo.proxy.thrift.AccumuloException,
      org.apache.accumulo.proxy.thrift.AccumuloSecurityException, org.apache.accumulo.proxy.thrift.TableNotFoundException, TException {
    try {
      getConnector(login).tableOperations().delete(tableName);
    } catch (Exception e) {
      handleExceptionTNF(e);
    }
  }
  
  @Override
  public void deleteRows(ByteBuffer login, String tableName, ByteBuffer startRow, ByteBuffer endRow) throws org.apache.accumulo.proxy.thrift.AccumuloException,
      org.apache.accumulo.proxy.thrift.AccumuloSecurityException, org.apache.accumulo.proxy.thrift.TableNotFoundException, TException {
    try {
      getConnector(login).tableOperations().deleteRows(tableName, ByteBufferUtil.toText(startRow), ByteBufferUtil.toText(endRow));
    } catch (Exception e) {
      handleExceptionTNF(e);
    }
  }
  
  @Override
  public boolean tableExists(ByteBuffer login, String tableName) throws TException {
    try {
      return getConnector(login).tableOperations().exists(tableName);
    } catch (Exception e) {
      throw new TException(e);
    }
  }
  
  @Override
  public void flushTable(ByteBuffer login, String tableName, ByteBuffer startRow, ByteBuffer endRow, boolean wait)
      throws org.apache.accumulo.proxy.thrift.AccumuloException, org.apache.accumulo.proxy.thrift.AccumuloSecurityException,
      org.apache.accumulo.proxy.thrift.TableNotFoundException, TException {
    try {
      getConnector(login).tableOperations().flush(tableName, ByteBufferUtil.toText(startRow), ByteBufferUtil.toText(endRow), wait);
    } catch (Exception e) {
      handleExceptionTNF(e);
    }
  }
  
  @Override
  public Map<String,Set<String>> getLocalityGroups(ByteBuffer login, String tableName) throws org.apache.accumulo.proxy.thrift.AccumuloException,
      org.apache.accumulo.proxy.thrift.AccumuloSecurityException, org.apache.accumulo.proxy.thrift.TableNotFoundException, TException {
    try {
      Map<String,Set<Text>> groups = getConnector(login).tableOperations().getLocalityGroups(tableName);
      Map<String,Set<String>> ret = new HashMap<String,Set<String>>();
      for (String key : groups.keySet()) {
        ret.put(key, new HashSet<String>());
        for (Text val : groups.get(key)) {
          ret.get(key).add(val.toString());
        }
      }
      return ret;
    } catch (Exception e) {
      handleExceptionTNF(e);
      return null;
    }
  }
  
  @Override
  public ByteBuffer getMaxRow(ByteBuffer login, String tableName, Set<ByteBuffer> auths, ByteBuffer startRow, boolean startInclusive, ByteBuffer endRow,
      boolean endInclusive) throws org.apache.accumulo.proxy.thrift.AccumuloException, org.apache.accumulo.proxy.thrift.AccumuloSecurityException,
      org.apache.accumulo.proxy.thrift.TableNotFoundException, TException {
    try {
      Connector connector = getConnector(login);
      Text startText = ByteBufferUtil.toText(startRow);
      Text endText = ByteBufferUtil.toText(endRow);
      Authorizations auth;
      if (auths != null) {
        auth = getAuthorizations(auths);
      } else {
        auth = connector.securityOperations().getUserAuthorizations(connector.whoami());
      }
      Text max = connector.tableOperations().getMaxRow(tableName, auth, startText, startInclusive, endText, endInclusive);
      return TextUtil.getByteBuffer(max);
    } catch (Exception e) {
      handleExceptionTNF(e);
      return null;
    }
  }
  
  @Override
  public Map<String,String> getTableProperties(ByteBuffer login, String tableName) throws org.apache.accumulo.proxy.thrift.AccumuloException,
      org.apache.accumulo.proxy.thrift.AccumuloSecurityException, org.apache.accumulo.proxy.thrift.TableNotFoundException, TException {
    try {
      Map<String,String> ret = new HashMap<String,String>();
      
      for (Map.Entry<String,String> entry : getConnector(login).tableOperations().getProperties(tableName)) {
        ret.put(entry.getKey(), entry.getValue());
      }
      return ret;
    } catch (Exception e) {
      handleExceptionTNF(e);
      return null;
    }
  }
  
  @Override
  public List<ByteBuffer> listSplits(ByteBuffer login, String tableName, int maxSplits) throws org.apache.accumulo.proxy.thrift.AccumuloException,
      org.apache.accumulo.proxy.thrift.AccumuloSecurityException, org.apache.accumulo.proxy.thrift.TableNotFoundException, TException {
    try {
      Collection<Text> splits = getConnector(login).tableOperations().listSplits(tableName, maxSplits);
      List<ByteBuffer> ret = new ArrayList<ByteBuffer>();
      for (Text split : splits) {
        ret.add(TextUtil.getByteBuffer(split));
      }
      return ret;
    } catch (Exception e) {
      handleExceptionTNF(e);
      return null;
    }
  }
  
  @Override
  public Set<String> listTables(ByteBuffer login) throws TException {
    try {
      return getConnector(login).tableOperations().list();
    } catch (Exception e) {
      throw new TException(e);
    }
  }
  
  @Override
  public Map<String,Integer> listConstraints(ByteBuffer login, String tableName) throws org.apache.accumulo.proxy.thrift.AccumuloException,
      org.apache.accumulo.proxy.thrift.TableNotFoundException, TException {
    
    try {
      return getConnector(login).tableOperations().listConstraints(tableName);
    } catch (Exception e) {
      handleExceptionTNF(e);
      return null;
    }
  }
  
  @Override
  public void mergeTablets(ByteBuffer login, String tableName, ByteBuffer startRow, ByteBuffer endRow)
      throws org.apache.accumulo.proxy.thrift.AccumuloException, org.apache.accumulo.proxy.thrift.AccumuloSecurityException,
      org.apache.accumulo.proxy.thrift.TableNotFoundException, TException {
    try {
      getConnector(login).tableOperations().merge(tableName, ByteBufferUtil.toText(startRow), ByteBufferUtil.toText(endRow));
    } catch (Exception e) {
      handleExceptionTNF(e);
    }
  }
  
  @Override
  public void offlineTable(ByteBuffer login, String tableName) throws org.apache.accumulo.proxy.thrift.AccumuloException,
      org.apache.accumulo.proxy.thrift.AccumuloSecurityException, org.apache.accumulo.proxy.thrift.TableNotFoundException, TException {
    try {
      getConnector(login).tableOperations().offline(tableName);
    } catch (Exception e) {
      handleExceptionTNF(e);
    }
  }
  
  @Override
  public void onlineTable(ByteBuffer login, String tableName) throws org.apache.accumulo.proxy.thrift.AccumuloException,
      org.apache.accumulo.proxy.thrift.AccumuloSecurityException, org.apache.accumulo.proxy.thrift.TableNotFoundException, TException {
    try {
      getConnector(login).tableOperations().online(tableName);
    } catch (Exception e) {
      handleExceptionTNF(e);
    }
  }
  
  @Override
  public void removeConstraint(ByteBuffer login, String tableName, int constraint) throws org.apache.accumulo.proxy.thrift.AccumuloException,
      org.apache.accumulo.proxy.thrift.AccumuloSecurityException, org.apache.accumulo.proxy.thrift.TableNotFoundException, TException {
    
    try {
      getConnector(login).tableOperations().removeConstraint(tableName, constraint);
    } catch (Exception e) {
      handleExceptionTNF(e);
    }
  }
  
  @Override
  public void removeTableProperty(ByteBuffer login, String tableName, String property) throws org.apache.accumulo.proxy.thrift.AccumuloException,
      org.apache.accumulo.proxy.thrift.AccumuloSecurityException, org.apache.accumulo.proxy.thrift.TableNotFoundException, TException {
    try {
      getConnector(login).tableOperations().removeProperty(tableName, property);
    } catch (Exception e) {
      handleExceptionTNF(e);
    }
  }
  
  @Override
  public void renameTable(ByteBuffer login, String oldTableName, String newTableName) throws org.apache.accumulo.proxy.thrift.AccumuloException,
      org.apache.accumulo.proxy.thrift.AccumuloSecurityException, org.apache.accumulo.proxy.thrift.TableNotFoundException,
      org.apache.accumulo.proxy.thrift.TableExistsException, TException {
    try {
      getConnector(login).tableOperations().rename(oldTableName, newTableName);
    } catch (Exception e) {
      handleExceptionTEE(e);
    }
  }
  
  @Override
  public void setLocalityGroups(ByteBuffer login, String tableName, Map<String,Set<String>> groupStrings)
      throws org.apache.accumulo.proxy.thrift.AccumuloException, org.apache.accumulo.proxy.thrift.AccumuloSecurityException,
      org.apache.accumulo.proxy.thrift.TableNotFoundException, TException {
    try {
      Map<String,Set<Text>> groups = new HashMap<String,Set<Text>>();
      for (String key : groupStrings.keySet()) {
        groups.put(key, new HashSet<Text>());
        for (String val : groupStrings.get(key)) {
          groups.get(key).add(new Text(val));
        }
      }
      getConnector(login).tableOperations().setLocalityGroups(tableName, groups);
    } catch (Exception e) {
      handleExceptionTNF(e);
    }
  }
  
  @Override
  public void setTableProperty(ByteBuffer login, String tableName, String property, String value) throws org.apache.accumulo.proxy.thrift.AccumuloException,
      org.apache.accumulo.proxy.thrift.AccumuloSecurityException, org.apache.accumulo.proxy.thrift.TableNotFoundException, TException {
    try {
      getConnector(login).tableOperations().setProperty(tableName, property, value);
    } catch (Exception e) {
      handleExceptionTNF(e);
    }
  }
  
  @Override
  public Map<String,String> tableIdMap(ByteBuffer login) throws TException {
    try {
      return getConnector(login).tableOperations().tableIdMap();
    } catch (Exception e) {
      throw new TException(e);
    }
  }
  
  @Override
  public List<DiskUsage> getDiskUsage(ByteBuffer login, Set<String> tables) throws org.apache.accumulo.proxy.thrift.AccumuloException,
      org.apache.accumulo.proxy.thrift.AccumuloSecurityException, org.apache.accumulo.proxy.thrift.TableNotFoundException, TException {
    try {
      List<org.apache.accumulo.core.client.admin.DiskUsage> diskUsages = getConnector(login).tableOperations().getDiskUsage(tables);
      List<DiskUsage> retUsages = new ArrayList<DiskUsage>();
      for (org.apache.accumulo.core.client.admin.DiskUsage diskUsage : diskUsages) {
        DiskUsage usage = new DiskUsage();
        usage.setTables(new ArrayList<String>(diskUsage.getTables()));
        usage.setUsage(diskUsage.getUsage());
        retUsages.add(usage);
      }
      return retUsages;
    } catch (Exception e) {
      handleExceptionTNF(e);
      return null;
    }
  }
  
  @Override
  public Map<String,String> getSiteConfiguration(ByteBuffer login) throws org.apache.accumulo.proxy.thrift.AccumuloException,
      org.apache.accumulo.proxy.thrift.AccumuloSecurityException, TException {
    try {
      return getConnector(login).instanceOperations().getSiteConfiguration();
    } catch (Exception e) {
      handleException(e);
      return null;
    }
  }
  
  @Override
  public Map<String,String> getSystemConfiguration(ByteBuffer login) throws org.apache.accumulo.proxy.thrift.AccumuloException,
      org.apache.accumulo.proxy.thrift.AccumuloSecurityException, TException {
    try {
      return getConnector(login).instanceOperations().getSystemConfiguration();
    } catch (Exception e) {
      handleException(e);
      return null;
    }
  }
  
  @Override
  public List<String> getTabletServers(ByteBuffer login) throws TException {
    try {
      return getConnector(login).instanceOperations().getTabletServers();
    } catch (Exception e) {
      throw new TException(e);
    }
  }
  
  @Override
  public List<org.apache.accumulo.proxy.thrift.ActiveScan> getActiveScans(ByteBuffer login, String tserver)
      throws org.apache.accumulo.proxy.thrift.AccumuloException, org.apache.accumulo.proxy.thrift.AccumuloSecurityException, TException {
    List<org.apache.accumulo.proxy.thrift.ActiveScan> result = new ArrayList<org.apache.accumulo.proxy.thrift.ActiveScan>();
    try {
      List<ActiveScan> activeScans = getConnector(login).instanceOperations().getActiveScans(tserver);
      for (ActiveScan scan : activeScans) {
        org.apache.accumulo.proxy.thrift.ActiveScan pscan = new org.apache.accumulo.proxy.thrift.ActiveScan();
        pscan.client = scan.getClient();
        pscan.user = scan.getUser();
        pscan.table = scan.getTable();
        pscan.age = scan.getAge();
        pscan.idleTime = scan.getIdleTime();
        pscan.type = ScanType.valueOf(scan.getType().toString());
        pscan.state = ScanState.valueOf(scan.getState().toString());
        KeyExtent e = scan.getExtent();
        pscan.extent = new org.apache.accumulo.proxy.thrift.KeyExtent(e.getTableId().toString(), TextUtil.getByteBuffer(e.getEndRow()),
            TextUtil.getByteBuffer(e.getPrevEndRow()));
        pscan.columns = new ArrayList<org.apache.accumulo.proxy.thrift.Column>();
        if (scan.getColumns() != null) {
          for (Column c : scan.getColumns()) {
            org.apache.accumulo.proxy.thrift.Column column = new org.apache.accumulo.proxy.thrift.Column();
            column.setColFamily(c.getColumnFamily());
            column.setColQualifier(c.getColumnQualifier());
            column.setColVisibility(c.getColumnVisibility());
            pscan.columns.add(column);
          }
        }
        pscan.iterators = new ArrayList<org.apache.accumulo.proxy.thrift.IteratorSetting>();
        for (String iteratorString : scan.getSsiList()) {
          String[] parts = iteratorString.split("[=,]");
          if (parts.length == 3) {
            String name = parts[0];
            int priority = Integer.parseInt(parts[1]);
            String classname = parts[2];
            org.apache.accumulo.proxy.thrift.IteratorSetting settings = new org.apache.accumulo.proxy.thrift.IteratorSetting(priority, name, classname, scan
                .getSsio().get(name));
            pscan.iterators.add(settings);
          }
        }
        pscan.authorizations = new ArrayList<ByteBuffer>();
        if (scan.getAuthorizations() != null) {
          for (byte[] a : scan.getAuthorizations()) {
            pscan.authorizations.add(ByteBuffer.wrap(a));
          }
        }
        result.add(pscan);
      }
      return result;
    } catch (Exception e) {
      handleException(e);
      return null;
    }
  }
  
  @Override
  public List<org.apache.accumulo.proxy.thrift.ActiveCompaction> getActiveCompactions(ByteBuffer login, String tserver)
      throws org.apache.accumulo.proxy.thrift.AccumuloException, org.apache.accumulo.proxy.thrift.AccumuloSecurityException, TException {
    
    try {
      List<org.apache.accumulo.proxy.thrift.ActiveCompaction> result = new ArrayList<org.apache.accumulo.proxy.thrift.ActiveCompaction>();
      List<ActiveCompaction> active = getConnector(login).instanceOperations().getActiveCompactions(tserver);
      for (ActiveCompaction comp : active) {
        org.apache.accumulo.proxy.thrift.ActiveCompaction pcomp = new org.apache.accumulo.proxy.thrift.ActiveCompaction();
        pcomp.age = comp.getAge();
        pcomp.entriesRead = comp.getEntriesRead();
        pcomp.entriesWritten = comp.getEntriesWritten();
        KeyExtent e = comp.getExtent();
        pcomp.extent = new org.apache.accumulo.proxy.thrift.KeyExtent(e.getTableId().toString(), TextUtil.getByteBuffer(e.getEndRow()),
            TextUtil.getByteBuffer(e.getPrevEndRow()));
        pcomp.inputFiles = new ArrayList<String>();
        if (comp.getInputFiles() != null) {
          pcomp.inputFiles.addAll(comp.getInputFiles());
        }
        pcomp.localityGroup = comp.getLocalityGroup();
        pcomp.outputFile = comp.getOutputFile();
        pcomp.reason = CompactionReason.valueOf(comp.getReason().toString());
        pcomp.type = CompactionType.valueOf(comp.getType().toString());
        
        pcomp.iterators = new ArrayList<org.apache.accumulo.proxy.thrift.IteratorSetting>();
        if (comp.getIterators() != null) {
          for (IteratorSetting setting : comp.getIterators()) {
            org.apache.accumulo.proxy.thrift.IteratorSetting psetting = new org.apache.accumulo.proxy.thrift.IteratorSetting(setting.getPriority(),
                setting.getName(), setting.getIteratorClass(), setting.getOptions());
            pcomp.iterators.add(psetting);
          }
        }
        result.add(pcomp);
      }
      return result;
    } catch (Exception e) {
      handleException(e);
      return null;
    }
  }
  
  @Override
  public void removeProperty(ByteBuffer login, String property) throws org.apache.accumulo.proxy.thrift.AccumuloException,
      org.apache.accumulo.proxy.thrift.AccumuloSecurityException, TException {
    try {
      getConnector(login).instanceOperations().removeProperty(property);
    } catch (Exception e) {
      handleException(e);
    }
  }
  
  @Override
  public void setProperty(ByteBuffer login, String property, String value) throws org.apache.accumulo.proxy.thrift.AccumuloException,
      org.apache.accumulo.proxy.thrift.AccumuloSecurityException, TException {
    try {
      getConnector(login).instanceOperations().setProperty(property, value);
    } catch (Exception e) {
      handleException(e);
    }
  }
  
  @Override
  public boolean testClassLoad(ByteBuffer login, String className, String asTypeName) throws org.apache.accumulo.proxy.thrift.AccumuloException,
      org.apache.accumulo.proxy.thrift.AccumuloSecurityException, TException {
    try {
      return getConnector(login).instanceOperations().testClassLoad(className, asTypeName);
    } catch (Exception e) {
      handleException(e);
      return false;
    }
  }
  
  @Override
  public boolean authenticateUser(ByteBuffer login, String user, Map<String,String> properties) throws org.apache.accumulo.proxy.thrift.AccumuloException,
      org.apache.accumulo.proxy.thrift.AccumuloSecurityException, TException {
    try {
      return getConnector(login).securityOperations().authenticateUser(user, getToken(user, properties));
    } catch (Exception e) {
      handleException(e);
      return false;
    }
  }
  
  @Override
  public void changeUserAuthorizations(ByteBuffer login, String user, Set<ByteBuffer> authorizations)
      throws org.apache.accumulo.proxy.thrift.AccumuloException, org.apache.accumulo.proxy.thrift.AccumuloSecurityException, TException {
    try {
      Set<String> auths = new HashSet<String>();
      for (ByteBuffer auth : authorizations) {
        auths.add(ByteBufferUtil.toString(auth));
      }
      getConnector(login).securityOperations().changeUserAuthorizations(user, new Authorizations(auths.toArray(new String[0])));
    } catch (Exception e) {
      handleException(e);
    }
  }
  
  @Override
  public void changeLocalUserPassword(ByteBuffer login, String user, ByteBuffer password) throws org.apache.accumulo.proxy.thrift.AccumuloException,
      org.apache.accumulo.proxy.thrift.AccumuloSecurityException, TException {
    try {
      getConnector(login).securityOperations().changeLocalUserPassword(user, new PasswordToken(password));
    } catch (Exception e) {
      handleException(e);
    }
  }
  
  @Override
  public void createLocalUser(ByteBuffer login, String user, ByteBuffer password) throws org.apache.accumulo.proxy.thrift.AccumuloException,
      org.apache.accumulo.proxy.thrift.AccumuloSecurityException, TException {
    try {
      getConnector(login).securityOperations().createLocalUser(user, new PasswordToken(password));
    } catch (Exception e) {
      handleException(e);
    }
  }
  
  @Override
  public void dropLocalUser(ByteBuffer login, String user) throws org.apache.accumulo.proxy.thrift.AccumuloException,
      org.apache.accumulo.proxy.thrift.AccumuloSecurityException, TException {
    try {
      getConnector(login).securityOperations().dropLocalUser(user);
    } catch (Exception e) {
      handleException(e);
    }
  }
  
  @Override
  public List<ByteBuffer> getUserAuthorizations(ByteBuffer login, String user) throws org.apache.accumulo.proxy.thrift.AccumuloException,
      org.apache.accumulo.proxy.thrift.AccumuloSecurityException, TException {
    try {
      return getConnector(login).securityOperations().getUserAuthorizations(user).getAuthorizationsBB();
    } catch (Exception e) {
      handleException(e);
      return null;
    }
  }
  
  @Override
  public void grantSystemPermission(ByteBuffer login, String user, org.apache.accumulo.proxy.thrift.SystemPermission perm)
      throws org.apache.accumulo.proxy.thrift.AccumuloException, org.apache.accumulo.proxy.thrift.AccumuloSecurityException, TException {
    try {
      getConnector(login).securityOperations().grantSystemPermission(user, SystemPermission.getPermissionById((byte) perm.getValue()));
    } catch (Exception e) {
      handleException(e);
    }
  }
  
  @Override
  public void grantTablePermission(ByteBuffer login, String user, String table, org.apache.accumulo.proxy.thrift.TablePermission perm)
      throws org.apache.accumulo.proxy.thrift.AccumuloException, org.apache.accumulo.proxy.thrift.AccumuloSecurityException,
      org.apache.accumulo.proxy.thrift.TableNotFoundException, TException {
    try {
      getConnector(login).securityOperations().grantTablePermission(user, table, TablePermission.getPermissionById((byte) perm.getValue()));
    } catch (Exception e) {
      handleExceptionTNF(e);
    }
  }
  
  @Override
  public boolean hasSystemPermission(ByteBuffer login, String user, org.apache.accumulo.proxy.thrift.SystemPermission perm)
      throws org.apache.accumulo.proxy.thrift.AccumuloException, org.apache.accumulo.proxy.thrift.AccumuloSecurityException, TException {
    try {
      return getConnector(login).securityOperations().hasSystemPermission(user, SystemPermission.getPermissionById((byte) perm.getValue()));
    } catch (Exception e) {
      handleException(e);
      return false;
    }
  }
  
  @Override
  public boolean hasTablePermission(ByteBuffer login, String user, String table, org.apache.accumulo.proxy.thrift.TablePermission perm)
      throws org.apache.accumulo.proxy.thrift.AccumuloException, org.apache.accumulo.proxy.thrift.AccumuloSecurityException,
      org.apache.accumulo.proxy.thrift.TableNotFoundException, TException {
    try {
      return getConnector(login).securityOperations().hasTablePermission(user, table, TablePermission.getPermissionById((byte) perm.getValue()));
    } catch (Exception e) {
      handleExceptionTNF(e);
      return false;
    }
  }
  
  @Override
  public Set<String> listLocalUsers(ByteBuffer login) throws org.apache.accumulo.proxy.thrift.AccumuloException,
      org.apache.accumulo.proxy.thrift.AccumuloSecurityException, TException {
    try {
      return getConnector(login).securityOperations().listLocalUsers();
    } catch (Exception e) {
      handleException(e);
      return null;
    }
  }
  
  @Override
  public void revokeSystemPermission(ByteBuffer login, String user, org.apache.accumulo.proxy.thrift.SystemPermission perm)
      throws org.apache.accumulo.proxy.thrift.AccumuloException, org.apache.accumulo.proxy.thrift.AccumuloSecurityException, TException {
    try {
      getConnector(login).securityOperations().revokeSystemPermission(user, SystemPermission.getPermissionById((byte) perm.getValue()));
    } catch (Exception e) {
      handleException(e);
    }
  }
  
  @Override
  public void revokeTablePermission(ByteBuffer login, String user, String table, org.apache.accumulo.proxy.thrift.TablePermission perm)
      throws org.apache.accumulo.proxy.thrift.AccumuloException, org.apache.accumulo.proxy.thrift.AccumuloSecurityException,
      org.apache.accumulo.proxy.thrift.TableNotFoundException, TException {
    try {
      getConnector(login).securityOperations().revokeTablePermission(user, table, TablePermission.getPermissionById((byte) perm.getValue()));
    } catch (Exception e) {
      handleExceptionTNF(e);
    }
  }
  
  private Authorizations getAuthorizations(Set<ByteBuffer> authorizations) {
    List<String> auths = new ArrayList<String>();
    for (ByteBuffer bbauth : authorizations) {
      auths.add(ByteBufferUtil.toString(bbauth));
    }
    return new Authorizations(auths.toArray(new String[0]));
  }
  
  @Override
  public String createScanner(ByteBuffer login, String tableName, ScanOptions opts) throws org.apache.accumulo.proxy.thrift.AccumuloException,
      org.apache.accumulo.proxy.thrift.AccumuloSecurityException, org.apache.accumulo.proxy.thrift.TableNotFoundException, TException {
    try {
      Connector connector = getConnector(login);
      
      Authorizations auth;
      if (opts != null && opts.isSetAuthorizations()) {
        auth = getAuthorizations(opts.authorizations);
      } else {
        auth = connector.securityOperations().getUserAuthorizations(connector.whoami());
      }
      Scanner scanner = connector.createScanner(tableName, auth);
      
      if (opts != null) {
        if (opts.iterators != null) {
          for (org.apache.accumulo.proxy.thrift.IteratorSetting iter : opts.iterators) {
            IteratorSetting is = new IteratorSetting(iter.getPriority(), iter.getName(), iter.getIteratorClass(), iter.getProperties());
            scanner.addScanIterator(is);
          }
        }
        org.apache.accumulo.proxy.thrift.Range prange = opts.range;
        if (prange != null) {
          Range range = new Range(Util.fromThrift(prange.getStart()), prange.startInclusive, Util.fromThrift(prange.getStop()), prange.stopInclusive);
          scanner.setRange(range);
        }
        if (opts.columns != null) {
          for (ScanColumn col : opts.columns) {
            if (col.isSetColQualifier())
              scanner.fetchColumn(ByteBufferUtil.toText(col.colFamily), ByteBufferUtil.toText(col.colQualifier));
            else
              scanner.fetchColumnFamily(ByteBufferUtil.toText(col.colFamily));
          }
        }
      }
      
      UUID uuid = UUID.randomUUID();
      
      ScannerPlusIterator spi = new ScannerPlusIterator();
      spi.scanner = scanner;
      spi.iterator = scanner.iterator();
      scannerCache.put(uuid, spi);
      return uuid.toString();
    } catch (Exception e) {
      handleExceptionTNF(e);
      return null;
    }
  }
  
  @Override
  public String createBatchScanner(ByteBuffer login, String tableName, BatchScanOptions opts) throws org.apache.accumulo.proxy.thrift.AccumuloException,
      org.apache.accumulo.proxy.thrift.AccumuloSecurityException, org.apache.accumulo.proxy.thrift.TableNotFoundException, TException {
    try {
      Connector connector = getConnector(login);
      
      int threads = 10;
      Authorizations auth;
      if (opts != null && opts.isSetAuthorizations()) {
        auth = getAuthorizations(opts.authorizations);
      } else {
        auth = connector.securityOperations().getUserAuthorizations(connector.whoami());
      }
      if (opts != null && opts.threads > 0)
        threads = opts.threads;
      
      BatchScanner scanner = connector.createBatchScanner(tableName, auth, threads);
      
      if (opts != null) {
        if (opts.iterators != null) {
          for (org.apache.accumulo.proxy.thrift.IteratorSetting iter : opts.iterators) {
            IteratorSetting is = new IteratorSetting(iter.getPriority(), iter.getName(), iter.getIteratorClass(), iter.getProperties());
            scanner.addScanIterator(is);
          }
        }
        
        ArrayList<Range> ranges = new ArrayList<Range>();
        
        if (opts.ranges == null) {
          ranges.add(new Range());
        } else {
          for (org.apache.accumulo.proxy.thrift.Range range : opts.ranges) {
            Range aRange = new Range(range.getStart() == null ? null : Util.fromThrift(range.getStart()), true, range.getStop() == null ? null
                : Util.fromThrift(range.getStop()), false);
            ranges.add(aRange);
          }
        }
        scanner.setRanges(ranges);
        
        if (opts.columns != null) {
          for (ScanColumn col : opts.columns) {
            if (col.isSetColQualifier())
              scanner.fetchColumn(ByteBufferUtil.toText(col.colFamily), ByteBufferUtil.toText(col.colQualifier));
            else
              scanner.fetchColumnFamily(ByteBufferUtil.toText(col.colFamily));
          }
        }
      }
      
      UUID uuid = UUID.randomUUID();
      
      ScannerPlusIterator spi = new ScannerPlusIterator();
      spi.scanner = scanner;
      spi.iterator = scanner.iterator();
      scannerCache.put(uuid, spi);
      return uuid.toString();
    } catch (Exception e) {
      handleExceptionTNF(e);
      return null;
    }
  }
  
  private ScannerPlusIterator getScanner(String scanner) throws UnknownScanner {
    
    UUID uuid = null;
    try {
      uuid = UUID.fromString(scanner);
    } catch (IllegalArgumentException e) {
      throw new UnknownScanner(e.getMessage());
    }
    
    ScannerPlusIterator spi = scannerCache.getIfPresent(uuid);
    if (spi == null) {
      throw new UnknownScanner("Scanner never existed or no longer exists");
    }
    return spi;
  }
  
  @Override
  public boolean hasNext(String scanner) throws UnknownScanner, TException {
    ScannerPlusIterator spi = getScanner(scanner);
    
    return (spi.iterator.hasNext());
  }
  
  @Override
  public KeyValueAndPeek nextEntry(String scanner) throws NoMoreEntriesException, UnknownScanner, org.apache.accumulo.proxy.thrift.AccumuloSecurityException,
      TException {
    
    ScanResult scanResult = nextK(scanner, 1);
    if (scanResult.results.size() > 0) {
      return new KeyValueAndPeek(scanResult.results.get(0), scanResult.isMore());
    } else {
      throw new NoMoreEntriesException();
    }
  }
  
  @Override
  public ScanResult nextK(String scanner, int k) throws NoMoreEntriesException, UnknownScanner, org.apache.accumulo.proxy.thrift.AccumuloSecurityException,
      TException {
    
    // fetch the scanner
    ScannerPlusIterator spi = getScanner(scanner);
    Iterator<Map.Entry<Key,Value>> batchScanner = spi.iterator;
    // synchronized to prevent race conditions
    synchronized (batchScanner) {
      ScanResult ret = new ScanResult();
      ret.setResults(new ArrayList<KeyValue>());
      int numRead = 0;
      try {
        while (batchScanner.hasNext() && numRead < k) {
          Map.Entry<Key,Value> next = batchScanner.next();
          ret.addToResults(new KeyValue(Util.toThrift(next.getKey()), ByteBuffer.wrap(next.getValue().get())));
          numRead++;
        }
        ret.setMore(numRead == k);
      } catch (Exception ex) {
        closeScanner(scanner);
        throw new org.apache.accumulo.proxy.thrift.AccumuloSecurityException(ex.toString());
      }
      return ret;
    }
  }
  
  @Override
  public void closeScanner(String scanner) throws UnknownScanner, TException {
    UUID uuid = null;
    try {
      uuid = UUID.fromString(scanner);
    } catch (IllegalArgumentException e) {
      throw new UnknownScanner(e.getMessage());
    }
    
    try {
      if (scannerCache.asMap().remove(uuid) == null) {
        throw new UnknownScanner("Scanner never existed or no longer exists");
      }
    } catch (UnknownScanner e) {
      throw e;
    } catch (Exception e) {
      throw new TException(e.toString());
    }
  }
  
  @Override
  public void updateAndFlush(ByteBuffer login, String tableName, Map<ByteBuffer,List<ColumnUpdate>> cells)
      throws org.apache.accumulo.proxy.thrift.AccumuloException, org.apache.accumulo.proxy.thrift.AccumuloSecurityException,
      org.apache.accumulo.proxy.thrift.TableNotFoundException, org.apache.accumulo.proxy.thrift.MutationsRejectedException, TException {
    try {
      BatchWriterPlusException bwpe = getWriter(login, tableName, null);
      addCellsToWriter(cells, bwpe);
      if (bwpe.exception != null)
        throw bwpe.exception;
      bwpe.writer.flush();
      bwpe.writer.close();
    } catch (Exception e) {
      handleExceptionMRE(e);
    }
  }
  
  private static final ColumnVisibility EMPTY_VIS = new ColumnVisibility();
  
  private void addCellsToWriter(Map<ByteBuffer,List<ColumnUpdate>> cells, BatchWriterPlusException bwpe) {
    if (bwpe.exception != null)
      return;
    
    HashMap<Text,ColumnVisibility> vizMap = new HashMap<Text,ColumnVisibility>();
    
    for (Map.Entry<ByteBuffer,List<ColumnUpdate>> entry : cells.entrySet()) {
      Mutation m = new Mutation(ByteBufferUtil.toBytes(entry.getKey()));
      addUpdatesToMutation(vizMap, m, entry.getValue());
      try {
        bwpe.writer.addMutation(m);
      } catch (MutationsRejectedException mre) {
        bwpe.exception = mre;
      }
    }
  }
  
  private void addUpdatesToMutation(HashMap<Text,ColumnVisibility> vizMap, Mutation m, List<ColumnUpdate> cu) {
    for (ColumnUpdate update : cu) {
      ColumnVisibility viz = EMPTY_VIS;
      if (update.isSetColVisibility()) {
        viz = getCahcedCV(vizMap, update.getColVisibility());
      }
      byte[] value = new byte[0];
      if (update.isSetValue())
        value = update.getValue();
      if (update.isSetTimestamp()) {
        if (update.isSetDeleteCell()) {
          m.putDelete(update.getColFamily(), update.getColQualifier(), viz, update.getTimestamp());
        } else {
          if (update.isSetDeleteCell()) {
            m.putDelete(update.getColFamily(), update.getColQualifier(), viz, update.getTimestamp());
          } else {
<<<<<<< HEAD
            m.put(update.getColFamily(), update.getColQualifier(), viz, update.getTimestamp(), value);
=======
            m.put(new Text(update.getColFamily()), new Text(update.getColQualifier()), viz, update.getTimestamp(), new Value(value));
            }
        } else {
          if (update.isSetDeleteCell()) {
            m.putDelete(new Text(update.getColFamily()), new Text(update.getColQualifier()), viz);
          } else {
            m.put(new Text(update.getColFamily()), new Text(update.getColQualifier()), viz, new Value(value));
>>>>>>> 3143b9c5
          }
        }
      } else {
        m.put(update.getColFamily(), update.getColQualifier(), viz, value);
      }
    }
  }
  
  private static ColumnVisibility getCahcedCV(HashMap<Text,ColumnVisibility> vizMap, byte[] cv) {
    ColumnVisibility viz;
    Text vizText = new Text(cv);
    viz = vizMap.get(vizText);
    if (viz == null) {
      vizMap.put(vizText, viz = new ColumnVisibility(vizText));
    }
    return viz;
  }
  
  @Override
  public String createWriter(ByteBuffer login, String tableName, WriterOptions opts) throws org.apache.accumulo.proxy.thrift.AccumuloException,
      org.apache.accumulo.proxy.thrift.AccumuloSecurityException, org.apache.accumulo.proxy.thrift.TableNotFoundException, TException {
    try {
      BatchWriterPlusException writer = getWriter(login, tableName, opts);
      UUID uuid = UUID.randomUUID();
      writerCache.put(uuid, writer);
      return uuid.toString();
    } catch (Exception e) {
      handleExceptionTNF(e);
      return null;
    }
  }
  
  @Override
  public void update(String writer, Map<ByteBuffer,List<ColumnUpdate>> cells) throws TException {
    try {
      BatchWriterPlusException bwpe = getWriter(writer);
      addCellsToWriter(cells, bwpe);
    } catch (UnknownWriter e) {
      // just drop it, this is a oneway thrift call and throwing a TException seems to make all subsequent thrift calls fail
    }
  }
  
  @Override
  public void flush(String writer) throws UnknownWriter, org.apache.accumulo.proxy.thrift.MutationsRejectedException, TException {
    try {
      BatchWriterPlusException bwpe = getWriter(writer);
      if (bwpe.exception != null)
        throw bwpe.exception;
      bwpe.writer.flush();
    } catch (MutationsRejectedException e) {
      throw new org.apache.accumulo.proxy.thrift.MutationsRejectedException(e.toString());
    } catch (UnknownWriter uw) {
      throw uw;
    } catch (Exception e) {
      throw new TException(e);
    }
  }
  
  @Override
  public void closeWriter(String writer) throws UnknownWriter, org.apache.accumulo.proxy.thrift.MutationsRejectedException, TException {
    try {
      BatchWriterPlusException bwpe = getWriter(writer);
      if (bwpe.exception != null)
        throw bwpe.exception;
      bwpe.writer.close();
      writerCache.invalidate(UUID.fromString(writer));
    } catch (UnknownWriter uw) {
      throw uw;
    } catch (MutationsRejectedException e) {
      throw new org.apache.accumulo.proxy.thrift.MutationsRejectedException(e.toString());
    } catch (Exception e) {
      throw new TException(e);
    }
  }
  
  private BatchWriterPlusException getWriter(String writer) throws UnknownWriter {
    UUID uuid = null;
    try {
      uuid = UUID.fromString(writer);
    } catch (IllegalArgumentException iae) {
      throw new UnknownWriter(iae.getMessage());
    }
    
    BatchWriterPlusException bwpe = writerCache.getIfPresent(uuid);
    if (bwpe == null) {
      throw new UnknownWriter("Writer never existed or no longer exists");
    }
    return bwpe;
  }
  
  private BatchWriterPlusException getWriter(ByteBuffer login, String tableName, WriterOptions opts) throws Exception {
    BatchWriterConfig cfg = new BatchWriterConfig();
    if (opts != null) {
      if (opts.maxMemory != 0)
        cfg.setMaxMemory(opts.maxMemory);
      if (opts.threads != 0)
        cfg.setMaxWriteThreads(opts.threads);
      if (opts.timeoutMs != 0)
        cfg.setTimeout(opts.timeoutMs, TimeUnit.MILLISECONDS);
      if (opts.latencyMs != 0)
        cfg.setMaxLatency(opts.latencyMs, TimeUnit.MILLISECONDS);
    }
    BatchWriterPlusException result = new BatchWriterPlusException();
    result.writer = getConnector(login).createBatchWriter(tableName, cfg);
    return result;
  }
  
  private IteratorSetting getIteratorSetting(org.apache.accumulo.proxy.thrift.IteratorSetting setting) {
    return new IteratorSetting(setting.priority, setting.name, setting.iteratorClass, setting.getProperties());
  }
  
  private IteratorScope getIteratorScope(org.apache.accumulo.proxy.thrift.IteratorScope scope) {
    return IteratorScope.valueOf(scope.toString().toLowerCase());
  }
  
  private EnumSet<IteratorScope> getIteratorScopes(Set<org.apache.accumulo.proxy.thrift.IteratorScope> scopes) {
    EnumSet<IteratorScope> scopes_ = EnumSet.noneOf(IteratorScope.class);
    for (org.apache.accumulo.proxy.thrift.IteratorScope scope : scopes) {
      scopes_.add(getIteratorScope(scope));
    }
    return scopes_;
  }
  
  private EnumSet<org.apache.accumulo.proxy.thrift.IteratorScope> getProxyIteratorScopes(Set<IteratorScope> scopes) {
    EnumSet<org.apache.accumulo.proxy.thrift.IteratorScope> scopes_ = EnumSet.noneOf(org.apache.accumulo.proxy.thrift.IteratorScope.class);
    for (IteratorScope scope : scopes) {
      scopes_.add(org.apache.accumulo.proxy.thrift.IteratorScope.valueOf(scope.toString().toUpperCase()));
    }
    return scopes_;
  }
  
  @Override
  public void attachIterator(ByteBuffer login, String tableName, org.apache.accumulo.proxy.thrift.IteratorSetting setting,
      Set<org.apache.accumulo.proxy.thrift.IteratorScope> scopes) throws org.apache.accumulo.proxy.thrift.AccumuloSecurityException,
      org.apache.accumulo.proxy.thrift.AccumuloException, org.apache.accumulo.proxy.thrift.TableNotFoundException, TException {
    try {
      getConnector(login).tableOperations().attachIterator(tableName, getIteratorSetting(setting), getIteratorScopes(scopes));
    } catch (Exception e) {
      handleExceptionTNF(e);
    }
  }
  
  @Override
  public void checkIteratorConflicts(ByteBuffer login, String tableName, org.apache.accumulo.proxy.thrift.IteratorSetting setting,
      Set<org.apache.accumulo.proxy.thrift.IteratorScope> scopes) throws org.apache.accumulo.proxy.thrift.AccumuloException,
      org.apache.accumulo.proxy.thrift.AccumuloSecurityException, org.apache.accumulo.proxy.thrift.TableNotFoundException, TException {
    try {
      getConnector(login).tableOperations().checkIteratorConflicts(tableName, getIteratorSetting(setting), getIteratorScopes(scopes));
    } catch (Exception e) {
      handleExceptionTNF(e);
    }
  }
  
  @Override
  public void cloneTable(ByteBuffer login, String tableName, String newTableName, boolean flush, Map<String,String> propertiesToSet,
      Set<String> propertiesToExclude) throws org.apache.accumulo.proxy.thrift.AccumuloException, org.apache.accumulo.proxy.thrift.AccumuloSecurityException,
      org.apache.accumulo.proxy.thrift.TableNotFoundException, org.apache.accumulo.proxy.thrift.TableExistsException, TException {
    try {
      propertiesToExclude = propertiesToExclude == null ? new HashSet<String>() : propertiesToExclude;
      propertiesToSet = propertiesToSet == null ? new HashMap<String,String>() : propertiesToSet;
      
      getConnector(login).tableOperations().clone(tableName, newTableName, flush, propertiesToSet, propertiesToExclude);
    } catch (Exception e) {
      handleExceptionTEE(e);
    }
  }
  
  @Override
  public void exportTable(ByteBuffer login, String tableName, String exportDir) throws org.apache.accumulo.proxy.thrift.AccumuloException,
      org.apache.accumulo.proxy.thrift.AccumuloSecurityException, org.apache.accumulo.proxy.thrift.TableNotFoundException, TException {
    
    try {
      getConnector(login).tableOperations().exportTable(tableName, exportDir);
    } catch (Exception e) {
      handleExceptionTNF(e);
    }
  }
  
  @Override
  public void importTable(ByteBuffer login, String tableName, String importDir) throws org.apache.accumulo.proxy.thrift.AccumuloException,
      org.apache.accumulo.proxy.thrift.AccumuloSecurityException, org.apache.accumulo.proxy.thrift.TableExistsException, TException {
    
    try {
      getConnector(login).tableOperations().importTable(tableName, importDir);
    } catch (TableExistsException e) {
      throw new org.apache.accumulo.proxy.thrift.TableExistsException(e.toString());
    } catch (Exception e) {
      handleException(e);
    }
  }
  
  @Override
  public org.apache.accumulo.proxy.thrift.IteratorSetting getIteratorSetting(ByteBuffer login, String tableName, String iteratorName,
      org.apache.accumulo.proxy.thrift.IteratorScope scope) throws org.apache.accumulo.proxy.thrift.AccumuloException,
      org.apache.accumulo.proxy.thrift.AccumuloSecurityException, org.apache.accumulo.proxy.thrift.TableNotFoundException, TException {
    try {
      IteratorSetting is = getConnector(login).tableOperations().getIteratorSetting(tableName, iteratorName, getIteratorScope(scope));
      return new org.apache.accumulo.proxy.thrift.IteratorSetting(is.getPriority(), is.getName(), is.getIteratorClass(), is.getOptions());
    } catch (Exception e) {
      handleExceptionTNF(e);
      return null;
    }
  }
  
  @Override
  public Map<String,Set<org.apache.accumulo.proxy.thrift.IteratorScope>> listIterators(ByteBuffer login, String tableName)
      throws org.apache.accumulo.proxy.thrift.AccumuloException, org.apache.accumulo.proxy.thrift.AccumuloSecurityException,
      org.apache.accumulo.proxy.thrift.TableNotFoundException, TException {
    try {
      Map<String,EnumSet<IteratorScope>> iterMap = getConnector(login).tableOperations().listIterators(tableName);
      Map<String,Set<org.apache.accumulo.proxy.thrift.IteratorScope>> result = new HashMap<String,Set<org.apache.accumulo.proxy.thrift.IteratorScope>>();
      for (Map.Entry<String,EnumSet<IteratorScope>> entry : iterMap.entrySet()) {
        result.put(entry.getKey(), getProxyIteratorScopes(entry.getValue()));
      }
      return result;
    } catch (Exception e) {
      handleExceptionTNF(e);
      return null;
    }
  }
  
  @Override
  public void removeIterator(ByteBuffer login, String tableName, String iterName, Set<org.apache.accumulo.proxy.thrift.IteratorScope> scopes)
      throws org.apache.accumulo.proxy.thrift.AccumuloException, org.apache.accumulo.proxy.thrift.AccumuloSecurityException,
      org.apache.accumulo.proxy.thrift.TableNotFoundException, TException {
    try {
      getConnector(login).tableOperations().removeIterator(tableName, iterName, getIteratorScopes(scopes));
    } catch (Exception e) {
      handleExceptionTNF(e);
    }
  }
  
  @Override
  public Set<org.apache.accumulo.proxy.thrift.Range> splitRangeByTablets(ByteBuffer login, String tableName, org.apache.accumulo.proxy.thrift.Range range,
      int maxSplits) throws org.apache.accumulo.proxy.thrift.AccumuloException, org.apache.accumulo.proxy.thrift.AccumuloSecurityException,
      org.apache.accumulo.proxy.thrift.TableNotFoundException, TException {
    try {
      Set<Range> ranges = getConnector(login).tableOperations().splitRangeByTablets(tableName, getRange(range), maxSplits);
      Set<org.apache.accumulo.proxy.thrift.Range> result = new HashSet<org.apache.accumulo.proxy.thrift.Range>();
      for (Range r : ranges) {
        result.add(getRange(r));
      }
      return result;
    } catch (Exception e) {
      handleExceptionTNF(e);
      return null;
    }
  }
  
  private org.apache.accumulo.proxy.thrift.Range getRange(Range r) {
    return new org.apache.accumulo.proxy.thrift.Range(getProxyKey(r.getStartKey()), r.isStartKeyInclusive(), getProxyKey(r.getEndKey()), r.isEndKeyInclusive());
  }
  
  private org.apache.accumulo.proxy.thrift.Key getProxyKey(Key k) {
    if (k == null)
      return null;
    org.apache.accumulo.proxy.thrift.Key result = new org.apache.accumulo.proxy.thrift.Key(TextUtil.getByteBuffer(k.getRow()), TextUtil.getByteBuffer(k
        .getColumnFamily()), TextUtil.getByteBuffer(k.getColumnQualifier()), TextUtil.getByteBuffer(k.getColumnVisibility()));
    return result;
  }
  
  private Range getRange(org.apache.accumulo.proxy.thrift.Range range) {
    return new Range(Util.fromThrift(range.start), Util.fromThrift(range.stop));
  }
  
  @Override
  public void importDirectory(ByteBuffer login, String tableName, String importDir, String failureDir, boolean setTime)
      throws org.apache.accumulo.proxy.thrift.TableNotFoundException, org.apache.accumulo.proxy.thrift.AccumuloException,
      org.apache.accumulo.proxy.thrift.AccumuloSecurityException, TException {
    try {
      getConnector(login).tableOperations().importDirectory(tableName, importDir, failureDir, setTime);
    } catch (Exception e) {
      handleExceptionTNF(e);
    }
  }
  
  static private final ByteBuffer EMPTY = ByteBuffer.wrap(new byte[] {});
  
  @Override
  public org.apache.accumulo.proxy.thrift.Range getRowRange(ByteBuffer row) throws TException {
    return new org.apache.accumulo.proxy.thrift.Range(new org.apache.accumulo.proxy.thrift.Key(row, EMPTY, EMPTY, EMPTY), true,
        new org.apache.accumulo.proxy.thrift.Key(row, EMPTY, EMPTY, EMPTY), true);
  }
  
  @Override
  public org.apache.accumulo.proxy.thrift.Key getFollowing(org.apache.accumulo.proxy.thrift.Key key, org.apache.accumulo.proxy.thrift.PartialKey part)
      throws TException {
    Key key_ = Util.fromThrift(key);
    PartialKey part_ = PartialKey.valueOf(part.toString());
    Key followingKey = key_.followingKey(part_);
    return getProxyKey(followingKey);
  }
  
  @Override
  public void pingTabletServer(ByteBuffer login, String tserver) throws org.apache.accumulo.proxy.thrift.AccumuloException,
      org.apache.accumulo.proxy.thrift.AccumuloSecurityException, TException {
    try {
      getConnector(login).instanceOperations().ping(tserver);
    } catch (Exception e) {
      handleException(e);
    }
  }
  
  @Override
  public ByteBuffer login(String principal, Map<String,String> loginProperties) throws org.apache.accumulo.proxy.thrift.AccumuloSecurityException, TException {
    try {
      AuthenticationToken token = getToken(principal, loginProperties);
      ByteBuffer login = ByteBuffer.wrap((instance.getInstanceID() + "," + new Credentials(principal, token).serialize()).getBytes(Constants.UTF8));
      getConnector(login); // check to make sure user exists
      return login;
    } catch (AccumuloSecurityException e) {
      throw new org.apache.accumulo.proxy.thrift.AccumuloSecurityException(e.toString());
    } catch (Exception e) {
      throw new TException(e);
    }
  }
  
  private AuthenticationToken getToken(String principal, Map<String,String> properties) throws AccumuloSecurityException, AccumuloException {
    AuthenticationToken.Properties props = new AuthenticationToken.Properties();
    props.putAllStrings(properties);
    AuthenticationToken token;
    try {
      token = tokenClass.newInstance();
    } catch (InstantiationException e) {
      throw new AccumuloException(e);
    } catch (IllegalAccessException e) {
      throw new AccumuloException(e);
    }
    token.init(props);
    return token;
  }
  
  @Override
  public boolean testTableClassLoad(ByteBuffer login, String tableName, String className, String asTypeName)
      throws org.apache.accumulo.proxy.thrift.AccumuloException, org.apache.accumulo.proxy.thrift.AccumuloSecurityException,
      org.apache.accumulo.proxy.thrift.TableNotFoundException, TException {
    try {
      return getConnector(login).tableOperations().testClassLoad(tableName, className, asTypeName);
    } catch (Exception e) {
      handleExceptionTNF(e);
      return false;
    }
  }
  
  @Override
  public String createConditionalWriter(ByteBuffer login, String tableName, ConditionalWriterOptions options)
      throws org.apache.accumulo.proxy.thrift.AccumuloException, org.apache.accumulo.proxy.thrift.AccumuloSecurityException,
      org.apache.accumulo.proxy.thrift.TableNotFoundException, TException {
    try {
      ConditionalWriterConfig cwc = new ConditionalWriterConfig();
      if (options.getMaxMemory() != 0) {
        // TODO
      }
      if (options.isSetThreads() && options.getThreads() != 0)
        cwc.setMaxWriteThreads(options.getThreads());
      if (options.isSetTimeoutMs() && options.getTimeoutMs() != 0)
        cwc.setTimeout(options.getTimeoutMs(), TimeUnit.MILLISECONDS);
      if (options.isSetAuthorizations() && options.getAuthorizations() != null)
        cwc.setAuthorizations(getAuthorizations(options.getAuthorizations()));
      
      ConditionalWriter cw = getConnector(login).createConditionalWriter(tableName, cwc);
      
      UUID id = UUID.randomUUID();
      
      conditionalWriterCache.put(id, cw);
      
      return id.toString();
    } catch (Exception e) {
      handleExceptionTNF(e);
      return null;
    }
  }
  
  @Override
  public Map<ByteBuffer,ConditionalStatus> updateRowsConditionally(String conditionalWriter, Map<ByteBuffer,ConditionalUpdates> updates) throws UnknownWriter,
      org.apache.accumulo.proxy.thrift.AccumuloException, org.apache.accumulo.proxy.thrift.AccumuloSecurityException, TException {
    
    ConditionalWriter cw = conditionalWriterCache.getIfPresent(UUID.fromString(conditionalWriter));
    
    if (cw == null) {
      throw new UnknownWriter();
    }
    
    try {
      HashMap<Text,ColumnVisibility> vizMap = new HashMap<Text,ColumnVisibility>();
      
      ArrayList<ConditionalMutation> cmuts = new ArrayList<ConditionalMutation>(updates.size());
      for (Entry<ByteBuffer,ConditionalUpdates> cu : updates.entrySet()) {
        ConditionalMutation cmut = null;
        
        for (Condition tcond : cu.getValue().conditions) {
          org.apache.accumulo.core.data.Condition cond = new org.apache.accumulo.core.data.Condition(tcond.column.getColFamily(),
              tcond.column.getColQualifier());
          
          if (tcond.getColumn().getColVisibility() != null && tcond.getColumn().getColVisibility().length > 0) {
            cond.setVisibility(getCahcedCV(vizMap, tcond.getColumn().getColVisibility()));
          }
          
          if (tcond.isSetValue())
            cond.setValue(tcond.getValue());
          
          if (tcond.isSetTimestamp())
            cond.setTimestamp(tcond.getTimestamp());
          
          if (tcond.isSetIterators()) {
            cond.setIterators(getIteratorSettings(tcond.getIterators()).toArray(new IteratorSetting[tcond.getIterators().size()]));
          }
          
          if (cmut == null)
            cmut = new ConditionalMutation(ByteBufferUtil.toBytes(cu.getKey()), cond);
          else
            cmut.addCondition(cond);
        }
        
        addUpdatesToMutation(vizMap, cmut, cu.getValue().updates);
        
        cmuts.add(cmut);
      }
      
      Iterator<Result> results = cw.write(cmuts.iterator());
      
      HashMap<ByteBuffer,ConditionalStatus> resultMap = new HashMap<ByteBuffer,ConditionalStatus>();
      
      while (results.hasNext()) {
        Result result = results.next();
        ByteBuffer row = ByteBuffer.wrap(result.getMutation().getRow());
        ConditionalStatus status = ConditionalStatus.valueOf(result.getStatus().name());
        resultMap.put(row, status);
      }
      
      return resultMap;
    } catch (Exception e) {
      handleException(e);
      return null;
    }
  }
  
  @Override
  public void closeConditionalWriter(String conditionalWriter) throws TException {
    ConditionalWriter cw = conditionalWriterCache.getIfPresent(UUID.fromString(conditionalWriter));
    if (cw != null) {
      cw.close();
      conditionalWriterCache.invalidate(UUID.fromString(conditionalWriter));
    }
  }
  
  @Override
  public ConditionalStatus updateRowConditionally(ByteBuffer login, String tableName, ByteBuffer row, ConditionalUpdates updates)
      throws org.apache.accumulo.proxy.thrift.AccumuloException, org.apache.accumulo.proxy.thrift.AccumuloSecurityException,
      org.apache.accumulo.proxy.thrift.TableNotFoundException, TException {
    
    String cwid = createConditionalWriter(login, tableName, new ConditionalWriterOptions());
    try {
      return updateRowsConditionally(cwid, Collections.singletonMap(row, updates)).get(row);
    } finally {
      closeConditionalWriter(cwid);
    }
  }
}<|MERGE_RESOLUTION|>--- conflicted
+++ resolved
@@ -1174,24 +1174,14 @@
         if (update.isSetDeleteCell()) {
           m.putDelete(update.getColFamily(), update.getColQualifier(), viz, update.getTimestamp());
         } else {
-          if (update.isSetDeleteCell()) {
-            m.putDelete(update.getColFamily(), update.getColQualifier(), viz, update.getTimestamp());
-          } else {
-<<<<<<< HEAD
-            m.put(update.getColFamily(), update.getColQualifier(), viz, update.getTimestamp(), value);
-=======
-            m.put(new Text(update.getColFamily()), new Text(update.getColQualifier()), viz, update.getTimestamp(), new Value(value));
-            }
-        } else {
-          if (update.isSetDeleteCell()) {
-            m.putDelete(new Text(update.getColFamily()), new Text(update.getColQualifier()), viz);
-          } else {
-            m.put(new Text(update.getColFamily()), new Text(update.getColQualifier()), viz, new Value(value));
->>>>>>> 3143b9c5
-          }
+          m.put(update.getColFamily(), update.getColQualifier(), viz, update.getTimestamp(), value);
         }
       } else {
-        m.put(update.getColFamily(), update.getColQualifier(), viz, value);
+        if (update.isSetDeleteCell()) {
+          m.putDelete(new Text(update.getColFamily()), new Text(update.getColQualifier()), viz);
+        } else {
+          m.put(new Text(update.getColFamily()), new Text(update.getColQualifier()), viz, new Value(value));
+        }
       }
     }
   }
