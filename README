******************************************************************************
0. Introduction

Apache Accumulo is a sorted, distributed key/value store based on Google's 
BigTable design. It is built on top of Apache Hadoop, Zookeeper, and Thrift. It 
features a few novel improvements on the BigTable design in the form of 
cell-level access labels and a server-side programming mechanism that can modify
key/value pairs at various points in the data management process.

******************************************************************************
1. Building

In the normal tarball or RPM release of accumulo, everything is built and
ready to go on x86 GNU/Linux: there is no build step.

However, if you only have source code, or you wish to make changes, you need to
have maven configured to get Accumulo prerequisites from repositories.  See
the pom.xml file for the necessary components. Activate the 'docs' profile to build
the Accumulo developer and user manual.

Run "mvn package -P assemble" to build a distribution, or run 
"mvn package -P assemble,docs" to also build the documentation. By default, 
Accumulo compiles against Hadoop 1.0.4.  To compile against a different version
that is compatible with Hadoop 1.0, specify hadoop.version on the command line,
e.g. "-Dhadoop.version=0.20.205.0" or "-Dhadoop.version=1.1.0".  To compile 
against Hadoop 2.0, specify "-Dhadoop.profile=2.0".  By default this uses
2.0.4-alpha.  To compile against a different 2.0-compatible version, specify
the profile and version, e.g. "-Dhadoop.profile=2.0 -Dhadoop.version=0.23.5".

If you are running on another Unix-like operating system (OSX, etc) then
you may wish to build the native libraries.  They are not strictly necessary
but having them available suppresses a runtime warning:

  $ ( cd ./server/src/main/c++ ; make )

If you want to build the debian release, use the command "mvn install -Pdeb" to 
generate the .deb files in the target/ directory. Please follow the steps at 
https://cwiki.apache.org/BIGTOP/how-to-install-hadoop-distribution-from-bigtop.html
to add bigtop to your debian sources list. This will make it substantially
easier to install.

******************************************************************************
2. Deployment

<<<<<<< HEAD
Copy the accumulo tar file produced by mvn package from the assemble/target/
directory to the desired destination, then untar it (e.g. 
tar xzf accumulo-1.5.0-bin.tar.gz).
=======
Copy the accumulo tar file produced by "mvn package && mvn assembly:single -N" 
from the target/ directory to the desired destination, then untar it (e.g. 
tar xvzf accumulo-1.4.5-SNAPSHOT-dist.tar.gz).
>>>>>>> a7aeb881

If you are using the RPM, install the RPM on every machine that will run
accumulo.

******************************************************************************
3. Upgrading from 1.4 to 1.5

 This happens automatically the first time Accumulo 1.5 is started.  

  * Stop the 1.4 instance.  
  * Configure 1.5 to use the hdfs directory, walog directories, and zookeepers
    that 1.4 was using.
  * Copy other 1.4 configuration options as needed.
  * Start Accumulo 1.5. 

******************************************************************************
4. Configuring

Apache Accumulo has two prerequisites, hadoop and zookeeper. Zookeeper must be 
at least version 3.3.0. Both of these must be installed and configured. 
Zookeeper normally only allows for 10 connections from one computer.  On a 
single-host install, this number is a little too low.  Add the following to the 
$ZOOKEEPER_HOME/conf/zoo.cfg file:

   maxClientCnxns=100

Ensure you (or the some special hadoop user account) have accounts on all of
the machines in the cluster and that hadoop and accumulo install files can be
found in the same location on every machine in the cluster.  You will need to
have password-less ssh set up as described in the hadoop documentation. 

<<<<<<< HEAD
You will need to have hadoop installed and configured on your system.  Accumulo
1.5.0 has been tested with hadoop version 1.0.4.  To avoid data loss,
you must enable HDFS durable sync.  How you enable this depends on your version
of Hadoop. Please consult the table below for information regarding your version.
If you need to set the coniguration, please be sure to restart HDFS. See 
ACCUMULO-623 for more information.

HADOOP RELEASE          VERSION           SYNC NAME             DEFAULT
Apache Hadoop           0.20.205          dfs.support.append    false
Apache Hadoop            0.23.x           dfs.support.append    true
Apache Hadoop             1.0.x           dfs.support.append    false
Apache Hadoop             1.1.x           dfs.durable.sync      true
Apache Hadoop          2.0.0-2.0.4        dfs.support.append    true
Cloudera CDH             3u0-3u3             ????               true
Cloudera CDH               3u4            dfs.support.append    true
Hortonworks HDP           `1.0            dfs.support.append    false
Hortonworks HDP           `1.1            dfs.support.append    false

=======
You will need to have hadoop installed and configured on your system.
Accumulo 1.4.5-SNAPSHOT has been tested with hadoop version 0.20.2.
>>>>>>> a7aeb881

The example accumulo configuration files are placed in directories based on the 
memory footprint for the accumulo processes.  If you are using native libraries
for you tablet server in-memory map, then you can use the files in "native-standalone".
If you get warnings about not being able to load the native libraries, you can
use the configuration files in "standalone".

For testing on a single computer, use a fairly small configuration:

  $ cp conf/examples/512MB/native-standalone/* conf

Please note that the footprints are for only the Accumulo system processes, so 
ample space should be left for other processes like hadoop, zookeeper, and the 
accumulo client code.  These directories must be at the same location on every 
node in the cluster.

If you are configuring a larger cluster you will need to create the configuration
files yourself and propogate the changes to the $ACCUMULO_CONF_DIR directories:

   Create a "slaves" file in $ACCUMULO_CONF_DIR/.  This is a list of machines
   where tablet servers and loggers will run.

   Create a "masters" file in $ACCUMULO_CONF_DIR/.  This is a list of
   machines where the master server will run. 

   Create conf/accumulo-env.sh following the template of
   example/3GB/native-standalone/accumulo-env.sh.  

However you create your configuration files, you will need to set 
JAVA_HOME, HADOOP_HOME, and ZOOKEEPER_HOME in conf/accumulo-env.sh

Note that zookeeper client jar files must be installed on every machine, but 
the server should not be run on every machine.

Create the $ACCUMULO_LOG_DIR on every machine in the slaves file.

* Note that you will be specifying the Java heap space in accumulo-env.sh.  
You should make sure that the total heap space used for the accumulo tserver,
logger and the hadoop datanode and tasktracker is less than the available
memory on each slave node in the cluster.  On large clusters, it is recommended
that the accumulo master, hadoop namenode, secondary namenode, and hadoop
jobtracker all be run on separate machines to allow them to use more heap
space.  If you are running these on the same machine on a small cluster, make
sure their heap space settings fit within the available memory.  The zookeeper
instances are also time sensitive and should be on machines that will not be
heavily loaded, or over-subscribed for memory.

Edit conf/accumulo-site.xml.  You must set the zookeeper servers in this
file (instance.zookeeper.host).  Look at docs/config.html to see what
additional variables you can modify and what the defaults are.

It is advisable to change the instance secret (instance.secret) to some new
value.  Also ensure that the accumulo-site.xml file is not readable by other
users on the machine.

Synchronize your accumulo conf directory across the cluster.  As a precaution
against mis-configured systems, servers using different configuration files
will not communicate with the rest of the cluster.

Accumulo requires the hadoop "commons-io" java package.  This is normally
distributed with hadoop.  However, it was not distributed with hadoop-0.20.
If your hadoop distribution does not provide this package, you will need
to obtain it and put the commons-io jar file in $ACCUMULO_HOME/lib. See the
pom.xml file for version information.

******************************************************************************
5. Running Apache Accumulo

Make sure hadoop is configured on all of the machines in the cluster, including
access to a shared hdfs instance.  Make sure hdfs is running.

Make sure zookeeper is configured and running on at least one machine in the
cluster.

Run "bin/accumulo init" to create the hdfs directory structure
(hdfs:///accumulo/*) and initial zookeeper settings. This will also allow you
to also configure the initial root password. Only do this once. 

Start accumulo using the bin/start-all.sh script.

Use the "bin/accumulo shell -u <username>" command to run an accumulo shell
interpreter.  Within this interpreter, run "createtable <tablename>" to create
a table, and run "table <tablename>" followed by "scan" to scan a table.

In the example below a table is created, data is inserted, and the table is
scanned.

    $ ./bin/accumulo shell -u root
    Enter current password for 'root'@'accumulo': ******

    Shell - Apache Accumulo Interactive Shell
    - 
<<<<<<< HEAD
    - version: 1.5.0
=======
    - version: 1.4.5-SNAPSHOT
>>>>>>> a7aeb881
    - instance name: accumulo
    - instance id: f5947fe6-081e-41a8-9877-43730c4dfc6f
    - 
    - type 'help' for a list of available commands
    - 
    root@ac> createtable foo
    root@ac foo> insert row1 colf1 colq1 val1
    root@ac foo> insert row1 colf1 colq2 val2
    root@ac foo> scan
    row1 colf1:colq1 []    val1
    row1 colf1:colq2 []    val2

The example below start the shell, switches to table foo, and scans for a
certain column.

    $ ./bin/accumulo shell -u root
    Enter current password for 'root'@'accumulo': ******

    Shell - Apache Accumulo Interactive Shell
    - 
<<<<<<< HEAD
    - version: 1.5.0
=======
    - version: 1.4.5-SNAPSHOT
>>>>>>> a7aeb881
    - instance name: accumulo
    - instance id: f5947fe6-081e-41a8-9877-43730c4dfc6f
    - 
    - type 'help' for a list of available commands
    - 
    root@ac> table foo
    root@ac foo> scan -c colf1:colq2
    row1 colf1:colq2 []    val2


If you are running on top of hdfs with kerberos enabled, then you need to do
some extra work. First, create an Accumulo principal

  kadmin.local -q "addprinc -randkey accumulo/<host.domain.name>"

where <host.domain.name> is replaced by a fully qualified domain name. Export
the principals to a keytab file. It is safer to create a unique keytab file for each
server, but you can also glob them if you wish.

  kadmin.local -q "xst -k accumulo.keytab -glob accumulo*"

Place this file in $ACCUMULO_CONF_DIR for every host. It should be owned by
the accumulo user and chmodded to 400. Add the following to the accumulo-env.sh

  kinit -kt $ACCUMULO_HOME/conf/accumulo.keytab accumulo/`hostname -f`

In the accumulo-site.xml file on each node, add settings for general.kerberos.keytab
and general.kerberos.principal, where the keytab setting is the absolute path
to the keytab file ($ACCUMULO_HOME is valid to use) and principal is set to
accumulo/_HOST@<REALM>, where REALM is set to your kerberos realm. You may use
_HOST in lieu of your individual host names.

  <property>
    <name>general.kerberos.keytab</name>
    <value>$ACCUMULO_CONF_DIR/accumulo.keytab</value>
  </property>

  <property>
    <name>general.kerberos.principal</name>
    <value>accumulo/_HOST@MYREALM</value>
  </property> 

You can then start up Accumulo as you would with the accumulo user, and it will
automatically handle the kerberos keys needed to access hdfs.

Please Note: You may have issues initializing Accumulo while running kerberos HDFS.
You can resolve this by temporarily granting the accumulo user write access to the
hdfs root directory, running init, and then revoking write permission in the root 
directory (be sure to maintain access to the /accumulo directory).

******************************************************************************
6. Monitoring Apache Accumulo

You can point your browser to the master host, on port 50095 to see the status
of accumulo across the cluster.  You can even do this with the text-based
browser "links":

 $ links http://localhost:50095

From this GUI, you can ensure that tablets are assigned, tables are online,
tablet servers are up. You can monitor query and ingest rates across the
cluster.

******************************************************************************
7. Stopping Apache Accumulo

Do not kill the tabletservers or run bin/tdown.sh unless absolutely necessary.
Recovery from a catastrophic loss of servers can take a long time. To shutdown
cleanly, run "bin/stop-all.sh" and the master will orchestrate the shutdown of
all the tablet servers.  Shutdown waits for all writes to finish, so it may
take some time for particular configurations.  

******************************************************************************
8. Logging

DEBUG and above are logged to the logs/ dir.  To modify this behavior change
the scripts in conf/.  To change the logging dir, set ACCUMULO_LOG_DIR in
conf/accumulo-env.sh.  Stdout and stderr of each accumulo process is
redirected to the log dir.

******************************************************************************
9. API

The public accumulo API is composed of :
  
 * everything under org.apache.accumulo.core.client, excluding impl packages  
 * Key, Mutation, Value, and Range  in org.apache.accumulo.core.data.
 * org.apache.accumulo.server.mini  
 
To get started using accumulo review the example and the javadoc for the
packages and classes mentioned above. 

******************************************************************************
10. Performance Tuning

Apache Accumulo has exposed several configuration properties that can be 
changed.  These properties and configuration management are described in detail 
in docs/config.html.  While the default value is usually optimal, there are 
cases where a change can increase query and ingest performance.

Before changing a property from its default in a production system, you should 
develop a good understanding of the property and consider creating a test to 
prove the increased performance.

******************************************************************************<|MERGE_RESOLUTION|>--- conflicted
+++ resolved
@@ -42,15 +42,9 @@
 ******************************************************************************
 2. Deployment
 
-<<<<<<< HEAD
 Copy the accumulo tar file produced by mvn package from the assemble/target/
 directory to the desired destination, then untar it (e.g. 
 tar xzf accumulo-1.5.0-bin.tar.gz).
-=======
-Copy the accumulo tar file produced by "mvn package && mvn assembly:single -N" 
-from the target/ directory to the desired destination, then untar it (e.g. 
-tar xvzf accumulo-1.4.5-SNAPSHOT-dist.tar.gz).
->>>>>>> a7aeb881
 
 If you are using the RPM, install the RPM on every machine that will run
 accumulo.
@@ -82,7 +76,6 @@
 found in the same location on every machine in the cluster.  You will need to
 have password-less ssh set up as described in the hadoop documentation. 
 
-<<<<<<< HEAD
 You will need to have hadoop installed and configured on your system.  Accumulo
 1.5.0 has been tested with hadoop version 1.0.4.  To avoid data loss,
 you must enable HDFS durable sync.  How you enable this depends on your version
@@ -101,11 +94,6 @@
 Hortonworks HDP           `1.0            dfs.support.append    false
 Hortonworks HDP           `1.1            dfs.support.append    false
 
-=======
-You will need to have hadoop installed and configured on your system.
-Accumulo 1.4.5-SNAPSHOT has been tested with hadoop version 0.20.2.
->>>>>>> a7aeb881
-
 The example accumulo configuration files are placed in directories based on the 
 memory footprint for the accumulo processes.  If you are using native libraries
 for you tablet server in-memory map, then you can use the files in "native-standalone".
@@ -197,11 +185,7 @@
 
     Shell - Apache Accumulo Interactive Shell
     - 
-<<<<<<< HEAD
     - version: 1.5.0
-=======
-    - version: 1.4.5-SNAPSHOT
->>>>>>> a7aeb881
     - instance name: accumulo
     - instance id: f5947fe6-081e-41a8-9877-43730c4dfc6f
     - 
@@ -222,11 +206,7 @@
 
     Shell - Apache Accumulo Interactive Shell
     - 
-<<<<<<< HEAD
     - version: 1.5.0
-=======
-    - version: 1.4.5-SNAPSHOT
->>>>>>> a7aeb881
     - instance name: accumulo
     - instance id: f5947fe6-081e-41a8-9877-43730c4dfc6f
     - 
