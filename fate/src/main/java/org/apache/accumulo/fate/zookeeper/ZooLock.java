--- conflicted
+++ resolved
@@ -16,7 +16,7 @@
  */
 package org.apache.accumulo.fate.zookeeper;
 
-import static com.google.common.base.Charsets.UTF_8;
+import static java.nio.charset.StandardCharsets.UTF_8;
 
 import java.util.ArrayList;
 import java.util.Collections;
@@ -34,12 +34,7 @@
 import org.apache.zookeeper.data.Stat;
 
 public class ZooLock implements Watcher {
-<<<<<<< HEAD
-  private static final Charset UTF8 = Charset.forName("UTF-8");
   private static final Logger log = Logger.getLogger(ZooLock.class);
-=======
-  protected static final Logger log = Logger.getLogger(ZooLock.class);
->>>>>>> 9b20a9d4
   
   public static final String LOCK_PREFIX = "zlock-";
   
