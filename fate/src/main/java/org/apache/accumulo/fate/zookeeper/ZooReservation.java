/*
 * Licensed to the Apache Software Foundation (ASF) under one or more
 * contributor license agreements.  See the NOTICE file distributed with
 * this work for additional information regarding copyright ownership.
 * The ASF licenses this file to You under the Apache License, Version 2.0
 * (the "License"); you may not use this file except in compliance with
 * the License.  You may obtain a copy of the License at
 *
 *     http://www.apache.org/licenses/LICENSE-2.0
 *
 * Unless required by applicable law or agreed to in writing, software
 * distributed under the License is distributed on an "AS IS" BASIS,
 * WITHOUT WARRANTIES OR CONDITIONS OF ANY KIND, either express or implied.
 * See the License for the specific language governing permissions and
 * limitations under the License.
 */
package org.apache.accumulo.fate.zookeeper;

import java.nio.charset.Charset;

import org.apache.accumulo.fate.zookeeper.ZooUtil.NodeExistsPolicy;
import org.apache.accumulo.fate.zookeeper.ZooUtil.NodeMissingPolicy;
import org.apache.log4j.Logger;
import org.apache.zookeeper.KeeperException;
import org.apache.zookeeper.KeeperException.NoNodeException;
import org.apache.zookeeper.KeeperException.NodeExistsException;
import org.apache.zookeeper.data.Stat;

public class ZooReservation {
  private static final Charset UTF8 = Charset.forName("UTF-8");
  
  public static boolean attempt(IZooReaderWriter zk, String path, String reservationID, String debugInfo) throws KeeperException, InterruptedException {
    if (reservationID.contains(":"))
      throw new IllegalArgumentException();
    
    while (true) {
      try {
        zk.putPersistentData(path, (reservationID + ":" + debugInfo).getBytes(UTF8), NodeExistsPolicy.FAIL);
        return true;
      } catch (NodeExistsException nee) {
        Stat stat = new Stat();
        byte[] zooData;
        try {
          zooData = zk.getData(path, stat);
        } catch (NoNodeException nne) {
          continue;
        }
        
        String idInZoo = new String(zooData, UTF8).split(":")[0];
        
        return idInZoo.equals(reservationID);
      }
    }
    
  }
  
  public static void release(IZooReaderWriter zk, String path, String reservationID) throws KeeperException, InterruptedException {
    Stat stat = new Stat();
    byte[] zooData;
    
    try {
      zooData = zk.getData(path, stat);
    } catch (NoNodeException e) {
      // Just logging a warning, if data is gone then our work here is done.
      Logger.getLogger(ZooReservation.class).debug("Node does not exist " + path);
      return;
    }
    
    String zooDataStr = new String(zooData, UTF8);
    String idInZoo = zooDataStr.split(":")[0];
    
    if (!idInZoo.equals(reservationID)) {
<<<<<<< HEAD
      throw new IllegalStateException("Tried to release reservation " + path + " with data mismatch " + reservationID + " " + new String(zooData));
=======
      throw new IllegalStateException("Tried to release reservation " + path + " with data mismatch " + reservationID + " " + zooDataStr);
>>>>>>> b11a0361
    }
    
    zk.recursiveDelete(path, stat.getVersion(), NodeMissingPolicy.SKIP);
  }
  
}<|MERGE_RESOLUTION|>--- conflicted
+++ resolved
@@ -70,11 +70,7 @@
     String idInZoo = zooDataStr.split(":")[0];
     
     if (!idInZoo.equals(reservationID)) {
-<<<<<<< HEAD
-      throw new IllegalStateException("Tried to release reservation " + path + " with data mismatch " + reservationID + " " + new String(zooData));
-=======
       throw new IllegalStateException("Tried to release reservation " + path + " with data mismatch " + reservationID + " " + zooDataStr);
->>>>>>> b11a0361
     }
     
     zk.recursiveDelete(path, stat.getVersion(), NodeMissingPolicy.SKIP);
