--- conflicted
+++ resolved
@@ -125,38 +125,20 @@
    mkdir -p "$ACCUMULO_LOG_DIR"
 fi
 
-<<<<<<< HEAD
 # This is default for hadoop 2.x;
 #   for hadoop 1.0, 1.1, specify (DY)LD_LIBRARY_PATH
 #   explicitly in ${ACCUMULO_HOME}/conf/accumulo-env.sh
 #   usually something like:
 #     ${HADOOP_PREFIX}/lib/native/${PLATFORM}
-if [ -d "${HADOOP_PREFIX}/lib/native" ]; then
-=======
-# Export the variables just in case they are not exported
-# This makes them available to java
-export JAVA_HOME HADOOP_PREFIX ZOOKEEPER_HOME
-
-JAVA="${JAVA_HOME}/bin/java"
-PLATFORM=$( "${JAVA}" -cp "${CLASSPATH}" org.apache.accumulo.start.Platform )
-
-# Try to find the hadoop native library, defaulting to where it should
-# be for the default Hadoop version
-LIB_PATH="${HADOOP_PREFIX}/lib/native/${PLATFORM}"
 if [ -e "${HADOOP_PREFIX}/lib/native/libhadoop.so" ]; then
-   # hadoop-2.0
->>>>>>> a55f5d3f
    LIB_PATH="${HADOOP_PREFIX}/lib/native"
    LD_LIBRARY_PATH="${LIB_PATH}:${LD_LIBRARY_PATH}"     # For Linux
    DYLD_LIBRARY_PATH="${LIB_PATH}:${DYLD_LIBRARY_PATH}" # For Mac
 fi
 
-<<<<<<< HEAD
 # Export the variables just in case they are not exported
 # This makes them available to java
 export JAVA_HOME HADOOP_PREFIX ZOOKEEPER_HOME LD_LIBRARY_PATH DYLD_LIBRARY_PATH
-=======
->>>>>>> a55f5d3f
 #
 # app isn't used anywhere, but it makes the process easier to spot when ps/top/snmp truncate the command line
 JAVA="${JAVA_HOME}/bin/java"
